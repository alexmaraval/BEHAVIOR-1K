import contextlib
import json
import os
import shutil
import tempfile
from abc import ABC
from pathlib import Path

import torch as th

import omnigibson as og
import omnigibson.lazy as lazy
import omnigibson.utils.asset_utils
import omnigibson.utils.transform_utils as T
from omnigibson.macros import gm
from omnigibson.objects.object_base import BaseObject
from omnigibson.prims.xform_prim import XFormPrim
from omnigibson.robots.robot_base import REGISTERED_ROBOTS, m as robot_macros
from omnigibson.systems import Cloth
from omnigibson.systems.micro_particle_system import FluidSystem
from omnigibson.systems.macro_particle_system import MacroParticleSystem
from omnigibson.systems.system_base import (
    BaseSystem,
    PhysicalParticleSystem,
    VisualParticleSystem,
    create_system_from_metadata,
    get_all_system_names,
)
from omnigibson.transition_rules import TransitionRuleAPI
from omnigibson.utils.config_utils import TorchEncoder
from omnigibson.utils.constants import STRUCTURAL_DOOR_CATEGORIES
from omnigibson.utils.python_utils import (
    Recreatable,
    Registerable,
    Serializable,
    classproperty,
    create_object_from_init_info,
    get_uuid,
    recursively_convert_to_torch,
)
from omnigibson.utils.registry_utils import SerializableRegistry
from omnigibson.utils.ui_utils import create_module_logger
from omnigibson.utils.usd_utils import CollisionAPI, add_asset_to_stage

# Create module logger
log = create_module_logger(module_name=__name__)

# Global dicts that will contain mappings
REGISTERED_SCENES = dict()

# Prebuilt USDs that are cached per scene file to speed things up.
PREBUILT_USDS = dict()


class Scene(Serializable, Registerable, Recreatable, ABC):
    """
    Base class for all Scene objects.
    Contains the base functionalities for an arbitrary scene with an arbitrary set of added objects
    """

    def __init__(
        self,
        scene_file=None,
        use_floor_plane=True,
        floor_plane_visible=True,
        floor_plane_color=(1.0, 1.0, 1.0),
        use_skybox=True,
        include_robots=True,
    ):
        """
        Args:
            scene_file (None or str or dict): If specified, full path of JSON file to load (with .json) or the
                pre-loaded scene state from that json.
                None results in no additional objects being loaded into the scene
            use_floor_plane (bool): whether to load a flat floor plane into the simulator
            floor_plane_visible (bool): whether to render the additionally added floor plane
            floor_plane_color (3-array): if @floor_plane_visible is True, this determines the (R,G,B) color assigned
                to the generated floor plane
            use_skybox (bool): whether to load a skybox into the simulator
            include_robots (bool): whether to also include the robot(s) defined in the scene
        """
        # Store internal variables
        self.scene_file = scene_file
        self._loaded = False  # Whether this scene exists in the stage or not
        self._initialized = False  # Whether this scene has its internal handles / info initialized or not (occurs AFTER and INDEPENDENTLY from loading!)
        self._registry = None
        self._scene_prim = None
        self._initial_file = None
        self._objects_info = None  # Information associated with this scene
        self._idx = None
        self._use_floor_plane = use_floor_plane
        self._floor_plane_visible = floor_plane_visible
        self._floor_plane_color = floor_plane_color
        self._use_skybox = use_skybox
        self._transition_rule_api = None
        self._available_systems = None
        self._pose_info = None
        self._updated_state_objects = None
<<<<<<< HEAD
        self._include_robots = include_robots
=======
        self._task_metadata = {}
>>>>>>> f6c9f781

        # Call super init
        super().__init__()

        # Prepare the initialization dicts
        self._init_objs = {}
        self._init_state = {}
        self._init_systems = []

        # If we have any scene file specified, use it to create the objects within it
        if self.scene_file is not None:
            # Grab objects info from the scene file
            if isinstance(self.scene_file, str):
                with open(self.scene_file, "r") as f:
                    scene_info = json.load(f)
            else:
                scene_info = self.scene_file
            init_info = scene_info["objects_info"]["init_info"]
            # TODO: Remove this backwards-compatibility once newer RC is released
            self._init_state = (
                scene_info["state"]["registry"]["object_registry"]
                if "registry" in scene_info["state"]
                else scene_info["state"]["object_registry"]
            )
            self._init_systems = (
                list(scene_info["state"]["registry"]["system_registry"].keys())
                if "registry" in scene_info["state"]
                else list(scene_info["state"]["system_registry"].keys())
            )
            task_metadata = (
                scene_info["metadata"]["task"] if "metadata" in scene_info and "task" in scene_info["metadata"] else {}
            )

            # Iterate over all scene info, and instantiate object classes linked to the objects found on the stage accordingly
            for obj_name, obj_info in init_info.items():
                # Check whether we should load the object or not
                if not self._should_load_object(obj_info=obj_info, task_metadata=task_metadata):
                    continue
                # Create object class instance
                obj = create_object_from_init_info(obj_info)
                self._init_objs[obj_name] = obj

            # Store presampled robot poses from metadata
            for key, data in task_metadata.items():
                self.write_task_metadata(key=key, data=data)

    @property
    def registry(self):
        """
        Returns:
            SerializableRegistry: Master registry containing sub-registries of objects, robots, systems, etc.
        """
        return self._registry

    @property
    def object_registry(self):
        """
        Returns:
            SerializableRegistry: Object registry containing all active standalone objects in the scene
        """
        return self._registry(key="name", value="object_registry")

    @property
    def system_registry(self):
        """
        Returns:
            SerializableRegistry: System registry containing all systems in the scene (e.g.: water, dust, etc.)
        """
        return self._registry(key="name", value="system_registry")

    @property
    def objects(self):
        """
        Get the objects in the scene.

        Returns:
            list of BaseObject: Standalone object(s) that are currently in this scene
        """
        return self.object_registry.objects

    @property
    def updated_state_objects(self):
        """
        Returns:
            set of StatefulObject: set of stateful objects in the scene that have had at least a single object state
                updated since the last simulator's non_physics_step()
        """
        return self._updated_state_objects

    @property
    def robots(self):
        """
        Robots in the scene

        Returns:
            list of BaseRobot: Robot(s) that are currently in this scene
        """
        return list(sorted(self.object_registry("category", robot_macros.ROBOT_CATEGORY, []), key=lambda x: x.name))

    @property
    def systems(self):
        """
        Active systems in the scene

        Returns:
            list of BaseSystem: Active system(s) in this scene
        """
        return self.system_registry.objects

    @property
    def available_systems(self):
        """
        Available systems in the scene

        Returns:
            dict: Maps all system names to corresponding systems that are available to use in this scene
        """
        return self._available_systems

    @property
    def object_registry_unique_keys(self):
        """
        Returns:
            list of str: Keys with which to index into the object registry. These should be valid public attributes of
                prims that we can use as unique IDs to reference prims, e.g., prim.prim_path, prim.name, etc.
        """
        return ["name", "prim_path", "uuid"]

    @property
    def object_registry_group_keys(self):
        """
        Returns:
            list of str: Keys with which to index into the object registry. These should be valid public attributes of
                prims that we can use as grouping IDs to reference prims, e.g., prim.in_rooms
        """
        return ["prim_type", "states", "category", "fixed_base", "in_rooms", "abilities"]

    @property
    def loaded(self):
        return self._loaded

    @property
    def idx(self):
        """Index of this scene in the simulator. Should not change."""
        assert self._idx is not None, "This scene is not loaded yet!"
        return self._idx

    @property
    def initialized(self):
        return self._initialized

    @property
    def use_floor_plane(self):
        return self._use_floor_plane

    @property
    def transition_rule_api(self):
        return self._transition_rule_api

    def clear_updated_objects(self):
        self._updated_state_objects = set()

    def prebuild(self):
        """
        Prebuild the scene USD before loading it into the simulator. This is useful for caching the scene USD for faster
        loading times.

        Returns:
            str: Path to the prebuilt USD file
        """
        # Prebuild and cache the scene USD using the objects
        if isinstance(self.scene_file, str):
            scene_file_path = self.scene_file
        else:
            # The scene file is a dict, so write it to disk directly
            scene_file_str = json.dumps(self.scene_file, cls=TorchEncoder, indent=4)
            scene_file_hash = get_uuid(scene_file_str, deterministic=True)
            scene_file_path = os.path.join(og.tempdir, f"scene_file_{scene_file_hash}.json")
            with open(scene_file_path, "w+") as f:
                json.dump(self.scene_file, f, cls=TorchEncoder, indent=4)

        if scene_file_path not in PREBUILT_USDS:
            # Prebuild the scene USD
            log.info(f"Prebuilding scene file {scene_file_path}...")

            # Create a new stage inside the tempdir, named after this scene's file.
            decrypted_fd, usd_path = tempfile.mkstemp(os.path.basename(scene_file_path) + ".usd", dir=og.tempdir)
            os.close(decrypted_fd)
            stage = lazy.pxr.Usd.Stage.CreateNew(usd_path)

            # Create the world prim and make it the default
            world_prim = stage.DefinePrim("/World", "Xform")
            stage.SetDefaultPrim(world_prim)

            # Iterate through all objects and add them to the stage
            for obj_name, obj in self._init_objs.items():
                obj.prebuild(stage)

            stage.Save()
            del stage

            PREBUILT_USDS[scene_file_path] = usd_path

        # Copy the prebuilt USD to a new path
        decrypted_fd, instance_usd_path = tempfile.mkstemp(os.path.basename(scene_file_path) + ".usd", dir=og.tempdir)
        os.close(decrypted_fd)
        shutil.copyfile(PREBUILT_USDS[scene_file_path], instance_usd_path)
        return instance_usd_path

    def _load(self):
        """
        Load the scene into simulator
        The elements to load may include: floor, building, objects, etc.
        """
        # There's nothing to load for the base scene. Subclasses can implement this method.
        # Do nothing here
        pass

    def _load_systems(self):
        system_dir = os.path.join(gm.DATASET_PATH, "systems")

        available_systems = (
            {
                system_name: create_system_from_metadata(system_name=system_name)
                for system_name in get_all_system_names()
            }
            if os.path.exists(system_dir)
            else dict()
        )

        # Manually add cloth system since it is a special system that doesn't have any corresponding directory in
        # the B1K database
        cloth_system = Cloth(name="cloth")
        available_systems["cloth"] = cloth_system
        self._available_systems = available_systems

    def _load_scene_prim_with_objects(self, last_scene_edge, initial_scene_prim_z_offset, scene_margin):
        """
        Loads scene objects based on metadata information found in the current USD stage's scene info
        (information stored in the world prim's CustomData)
        """
        # Add the prebuilt scene USD to the stage
        scene_relative_path = f"/scene_{self.idx}"
        scene_absolute_path = f"/World{scene_relative_path}"

        # If there is already a prim at the absolute path, the scene has been loaded. If not, load the prebuilt scene USD now.
        if self.scene_file is not None:
            scene_prim_obj = og.sim.stage.GetPrimAtPath(scene_absolute_path)
            if not scene_prim_obj:
                scene_prim_obj = add_asset_to_stage(asset_path=self.prebuild(), prim_path=scene_absolute_path)

        # Store world prim and load the scene into the simulator
        self._scene_prim = XFormPrim(
            relative_prim_path=scene_relative_path,
            name=f"scene_{self.idx}",
        )
        self._scene_prim.load(None)
        if self.scene_file is not None:
            assert self._scene_prim.prim_path == scene_prim_obj.GetPath().pathString, "Scene prim path mismatch!"

        # Go through and load all systems.
        self._load_systems()

        # Create desired systems
        for system_name in self._init_systems:
            system = self.get_system(system_name, force_init=False)
            if gm.USE_GPU_DYNAMICS or isinstance(system, MacroParticleSystem):
                self.get_system(system_name, force_init=True)
            else:
                log.warning(f"System {system_name} is not supported without GPU dynamics! Skipping...")

        # Position the scene prim initially at a z offset to avoid collision
        self._scene_prim.set_position_orientation(
            position=th.tensor([0, 0, initial_scene_prim_z_offset if self.idx != 0 else 0])
        )

        # Now load the objects with their own logic
        with og.sim.adding_objects(objs=self._init_objs.values()):
            for obj_name, obj in self._init_objs.items():
                # Import into the simulator
                self.add_object(obj, _batched_call=True)
                # Set the init pose accordingly
                obj.set_position_orientation(
                    position=self._init_state[obj_name]["root_link"]["pos"],
                    orientation=self._init_state[obj_name]["root_link"]["ori"],
                )

        # Position the scene prim based on the last scene's right edge
        if self.idx != 0:
            aabb_min, aabb_max = lazy.omni.usd.get_context().compute_path_world_bounding_box(scene_absolute_path)
            left_edge_to_center = -aabb_min[0]
            self._scene_prim.set_position_orientation(
                position=[last_scene_edge + scene_margin + left_edge_to_center, 0, 0]
            )
            new_scene_edge = last_scene_edge + scene_margin + (aabb_max[0] - aabb_min[0])
        else:
            aabb_min, aabb_max = lazy.omni.usd.get_context().compute_path_world_bounding_box(scene_absolute_path)
            new_scene_edge = aabb_max[0]

        return new_scene_edge

    def _load_metadata_from_scene_file(self):
        """
        Loads metadata from self.scene_file and stores it within the world prim's CustomData
        """
        if isinstance(self.scene_file, str):
            with open(self.scene_file, "r") as f:
                scene_info = json.load(f)
        else:
            scene_info = self.scene_file

        # Write the metadata
        for key, data in scene_info.get("metadata", dict()).items():
            self.write_task_metadata(key=key, data=data)

    def _should_load_object(self, obj_info, task_metadata):
        """
        Helper function to check whether we should load an object given its init_info. Useful for potentially filtering
        objects based on, e.g., their category, size, etc.

        By default, this checks whether robot should be loaded.
        Subclasses should call super and implement additional logic.

        Args:
            obj_info (dict): Dictionary of object kwargs that will be used to load the object

        Returns:
            bool: Whether this object should be loaded or not
        """
        # Check whether this is an agent and we allow agents
        return self._include_robots or obj_info["class_name"] not in REGISTERED_ROBOTS

    def load(self, idx, **kwargs):
        """
        Load the scene into simulator
        The elements to load may include: floor, building, objects, etc.
        Do not override this function. Override _load instead.
        """
        # Make sure simulator is stopped
        assert og.sim.is_stopped(), "Simulator should be stopped when loading this scene!"

        # Check if scene is already loaded
        if self._loaded:
            raise ValueError("This scene is already loaded.")

        self._idx = idx
        self.clear_updated_objects()

        # Create the registry for tracking all objects in the scene
        self._registry = self._create_registry()

        # Load floor plane and skybox
        if self.use_floor_plane:
            og.sim.add_ground_plane(
                floor_plane_visible=self._floor_plane_visible, floor_plane_color=self._floor_plane_color
            )
        if self._use_skybox:
            og.sim.add_skybox()

        # Go through whatever else loading the scene needs to do.
        self._load()

        # We're now loaded
        self._loaded = True

        # If we have any scene file specified, use it to load the objects within it and also update the initial state
        # and metadata
        new_scene_edge = self._load_scene_prim_with_objects(**kwargs)
        if self.scene_file is not None:
            self._load_metadata_from_scene_file()

        # Cache this scene's pose
        pos_ori = self._scene_prim.get_position_orientation()
        pose = T.pose2mat(pos_ori)
        self._pose_info = {
            "pos_ori": pos_ori,
            "pose": T.pose2mat(pos_ori),
            "pose_inv": th.linalg.inv_ex(pose).inverse,
        }

        if gm.ENABLE_TRANSITION_RULES:
            assert gm.ENABLE_OBJECT_STATES, "Transition rules require object states to be enabled!"
            self._transition_rule_api = TransitionRuleAPI(scene=self)

        # Always stop the sim if we started it internally
        if not og.sim.is_stopped():
            og.sim.stop()

        return new_scene_edge

    def clear(self):
        """
        Clears any internal state before the scene is destroyed
        """
        # Clears systems so they can be re-initialized.
        for system in self.active_systems.values():
            self.clear_system(system_name=system.name)

        # Remove all of the scene's objects.
        og.sim.batch_remove_objects(list(self.objects))

        # Remove the scene prim.
        self._scene_prim.remove()

        if gm.ENABLE_TRANSITION_RULES:
            # Clear the transition rule API
            self._transition_rule_api.clear()

    def _initialize(self):
        """
        Initializes state of this scene and sets up any references necessary post-loading. Should be implemented by
        sub-class for extended utility
        """
        pass

    def initialize(self):
        """
        Initializes state of this scene and sets up any references necessary post-loading. Subclasses should
        implement / extend the _initialize() method.
        """
        assert not self._initialized, "Scene can only be initialized once! (It is already initialized)"
        assert og.sim.is_playing(), "Simulator must be playing in order to initialize the scene!"
        self._initialize()

        # Grab relevant objects info
        self.update_objects_info()
        self.wake_scene_objects()

        self._initialized = True

        # Store initial state, which may be loaded from a scene file if specified
        if self.scene_file is not None:
            if isinstance(self.scene_file, str):
                with open(self.scene_file, "r") as f:
                    scene_info = json.load(f)
            else:
                scene_info = self.scene_file
            init_state = scene_info["state"]
            init_state = recursively_convert_to_torch(init_state)
            # In VectorEnvironment, the scene pose loaded from the file should be updated
            init_state["pos"], init_state["ori"] = self._pose_info["pos_ori"]
            for obj_name, obj_info in init_state["registry"]["object_registry"].items():
                # Convert the pose to be in the scene's coordinate frame
                pos, ori = obj_info["root_link"]["pos"], obj_info["root_link"]["ori"]
                # apply scene pose to all objects in this scene
                obj_info["root_link"]["pos"], obj_info["root_link"]["ori"] = T.pose_transform(
                    *T.mat2pose(self.pose), pos, ori
                )
            # TODO: also handle system registry here
            self.load_state(init_state, serialized=False)
        self._initial_file = self.save(as_dict=True)

    def _create_registry(self):
        """
        Creates the internal registry used for tracking all objects

        Returns:
            SerializableRegistry: registry for tracking all objects
        """

        # Create meta registry and populate with internal registries for robots, objects, and systems
        registry = SerializableRegistry(
            name=f"scene_registry_{self.idx}",
            class_types=SerializableRegistry,
        )

        # Add registry for systems -- this is already created externally, so we just update it and pull it directly
        registry.add(
            obj=SerializableRegistry(
                name="system_registry",
                class_types=BaseSystem,
                default_key="name",
                hash_key="uuid",
                unique_keys=["name", "prim_path", "uuid"],
            )
        )

        # Add registry for objects
        registry.add(
            obj=SerializableRegistry(
                name="object_registry",
                class_types=BaseObject,
                default_key="name",
                hash_key="uuid",
                unique_keys=self.object_registry_unique_keys,
                group_keys=self.object_registry_group_keys,
            )
        )

        return registry

    def wake_scene_objects(self):
        """
        Force wakeup sleeping objects
        """
        for obj in self.objects:
            obj.wake()

    def get_objects_with_state(self, state):
        """
        Get the objects with a given state in the scene.

        Args:
            state (BaseObjectState): state of the objects to get

        Returns:
            set: all objects with the given state
        """
        return self.object_registry("states", state, set())

    def get_objects_with_state_recursive(self, state):
        """
        Get the objects with a given state and its subclasses in the scene.

        Args:
            state (BaseObjectState): state of the objects to get

        Returns:
            set: all objects with the given state and its subclasses
        """
        objs = set()
        states = {state}
        while states:
            next_states = set()
            for state in states:
                objs |= self.object_registry("states", state, set())
                next_states |= set(state.__subclasses__())
            states = next_states
        return objs

    def _add_object(self, obj):
        """
        Add an object to the scene's internal object tracking mechanisms.

        Note that if the scene is not loaded, it should load this added object alongside its other objects when
        scene.load() is called. The object should also be accessible through scene.objects.

        Args:
            obj (BaseObject): the object to load into the simulator
        """
        pass

    def add_object(self, obj, register=True, _batched_call=False):
        """
        Add an object to the scene. The scene should already be loaded.

        Args:
            obj (BaseObject): the object to load
            register (bool): Whether to register @obj internally in the scene object registry or not, as well as run
                additional scene-specific logic in addition to the obj being loaded
            _batched_call (bool): Whether this is from a batched call or not. If True, will avoid running
                a context externally. In general, this should NOT be explicitly set by the user
        """
        cxt = contextlib.nullcontext() if _batched_call else og.sim.adding_objects(objs=[obj])
        with cxt:
            # Make sure all objects in this scene are uniquely named
            assert (
                obj.name not in self.object_registry.object_names
            ), f"Object with name {obj.name} already exists in scene!"

            # Load the object.
            obj.load(self)

            if register:
                # If this object is fixed and is NOT an agent, disable collisions between the fixed links of the fixed objects
                # This is to account for cases such as Tiago, which has a fixed base which is needed for its global base joints
                # We do this by adding the object to our tracked collision groups
                if obj.fixed_base and obj.category != robot_macros.ROBOT_CATEGORY and not obj.visual_only:
                    obj_fixed_links = obj.get_fixed_link_names_in_subtree()
                    for link_name, link in obj.links.items():
                        if link_name in obj_fixed_links:
                            CollisionAPI.add_to_collision_group(
                                col_group=("fixed_base_fixed_links"),
                                prim_path=link.prim_path,
                            )
                        elif obj.category in STRUCTURAL_DOOR_CATEGORIES:
                            CollisionAPI.add_to_collision_group(
                                col_group=("structural_doors"),
                                prim_path=link.prim_path,
                            )

                # Add this object to our registry based on its type, if we want to register it
                self.object_registry.add(obj)

                # Run any additional scene-specific logic with the created object
                self._add_object(obj)

    def remove_object(self, obj, _batched_call=False):
        """
        Method to remove an object from the simulator

        Args:
            obj (BaseObject): Object to remove
            _batched_call (bool): Whether this is from a batched call or not. If True, will avoid running
                a context externally. In general, this should NOT be explicitly set by the user
        """
        cxt = contextlib.nullcontext() if _batched_call else og.sim.removing_objects(objs=[obj])
        with cxt:
            # Remove from the appropriate registry if registered.
            # Sometimes we don't register objects to the object registry during add_object (e.g. particle templates)
            if self.object_registry.object_is_registered(obj):
                self.object_registry.remove(obj)

            # Remove from omni stage
            obj.remove()

    def reset(self, hard=True):
        """
        Resets this scene

        Args:
            hard (bool): If set, will force the set of active objects currently in the sim to match
                the specified objects stored in self._initial_file. Otherwise, will only load the kinematic and semantic
                state for any objects that are currently in the sim, ignoring any additional / missing objects
        """
        # Make sure the simulator is playing
        assert og.sim.is_playing(), "Simulator must be playing in order to reset the scene!"

        # Reset the states of all objects (including robots), including (non-)kinematic states and internal variables.
        # This also forces the scene to align with the correct set of initial objects / systems, in case any
        # were removed / added during runtime
        assert self._initial_file is not None
        if hard:
            self.restore(scene_file=self._initial_file)
        else:
            self.load_state(self._initial_file["state"], serialized=False)

        og.sim.step_physics()

    def save(self, json_path=None, as_dict=False):
        """
        Saves the current scene environment to @json_path.

        Args:
            json_path (None or str): Full path of JSON file to save (should end with .json), which will
                contain information to recreate the current scene, if specified. If None, will return the raw JSON
                string instead.
            as_dict (bool): If set and @json_path is None, will return the saved environment as a dictionary instead
                of encoded json strings

        Returns:
            None or str or dict: If @json_path is None, returns dumped json string (or dict if @as_dict is set).
                Else, None
        """
        # Make sure the sim is not stopped, since we need to grab joint states
        assert not og.sim.is_stopped(), "Simulator cannot be stopped when saving scene!"

        if json_path is not None:
            if not json_path.endswith(".json"):
                log.error(f"You have to define the full json_path to save the scene to. Got: {json_path}")
                return

        # Update scene info
        self.update_objects_info()

        # Dump saved current state and also scene init info
        scene_info = {
            # TODO: Use these to verify compatibility at load time.
            "versions": {
                "omnigibson": {
                    "version": omnigibson.utils.asset_utils.get_omnigibson_version(),
                    "git_hash": omnigibson.utils.asset_utils.get_omnigibson_git_hash(),
                },
                "bddl": {
                    "version": omnigibson.utils.asset_utils.get_bddl_version(),
                    "git_hash": omnigibson.utils.asset_utils.get_bddl_git_hash(),
                },
                "og_dataset": {
                    "version": omnigibson.utils.asset_utils.get_og_dataset_version(),
                },
                "assets": {
                    "version": omnigibson.utils.asset_utils.get_asset_version(),
                    "git_hash": omnigibson.utils.asset_utils.get_asset_git_hash(),
                },
            },
            "metadata": self._task_metadata,
            "state": self.dump_state(serialized=False),
            "init_info": self.get_init_info(),
            "objects_info": self.get_objects_info(),
        }

        # Write this to the json file
        if json_path is None:
            return scene_info if as_dict else json.dumps(scene_info, cls=TorchEncoder, indent=4)

        else:
            Path(os.path.dirname(json_path)).mkdir(parents=True, exist_ok=True)
            with open(json_path, "w+") as f:
                json.dump(scene_info, f, cls=TorchEncoder, indent=4)

            log.info(f"Scene {self.idx} saved to {json_path}.")

    def restore(self, scene_file, update_initial_file=False):
        """
        Restores this scene given @scene_file

        Args:
            scene_file (str or dict): Full path of either JSON file or loaded scene file to load, which contains
                information to recreate a scene. Should be the output of self.save()
            update_initial_file (bool): Whether to update this scene's initial file or not
        """
        # Make sure the sim is not stopped, since we need to grab joint states
        assert not og.sim.is_stopped(), "Simulator cannot be stopped when restoring scene!"

        if isinstance(scene_file, str):
            if not scene_file.endswith(".json"):
                log.error(f"You have to define the full json_path to load from. Got: {scene_file}")
                return

            # Load the info from the json
            with open(scene_file, "r") as f:
                scene_info = json.load(f)
        else:
            scene_info = scene_file
        init_info = scene_info["init_info"]
        # The saved state are lists, convert them to torch tensors
        state = recursively_convert_to_torch(scene_info["state"])

        # Recover metadata
        for key, data in scene_info.get("metadata", dict()).items():
            self.write_task_metadata(key=key, data=data)

        # Make sure the class type is the same
        if self.__class__.__name__ != init_info["class_name"]:
            log.error(
                f"Got mismatch in scene type: current is type {self.__class__.__name__}, trying to load type {init_info['class_name']}"
            )

        # Synchronize systems -- we need to check for pruning currently-existing systems,
        # as well as creating any non-existing systems
        current_systems = set(self.active_systems.keys())
        load_systems = set(scene_info["state"]["registry"]["system_registry"].keys())
        systems_to_remove = current_systems - load_systems
        systems_to_add = load_systems - current_systems
        for name in systems_to_remove:
            self.clear_system(name)
        for name in systems_to_add:
            self.get_system(name, force_init=True)

        current_obj_names = set(self.object_registry.get_dict("name").keys())
        load_obj_names = set(scene_info["objects_info"]["init_info"].keys())

        objs_to_remove = current_obj_names - load_obj_names
        objs_to_add = load_obj_names - current_obj_names

        # Delete any extra objects that currently exist in the scene stage
        objects_to_remove = [self.object_registry("name", obj_to_remove) for obj_to_remove in objs_to_remove]
        og.sim.batch_remove_objects(objects_to_remove)

        # Add any extra objects that do not currently exist in the scene stage
        objects_to_add = [
            create_object_from_init_info(scene_info["objects_info"]["init_info"][obj_to_add])
            for obj_to_add in objs_to_add
        ]
        og.sim.batch_add_objects(objects_to_add, scenes=[self] * len(objects_to_add))

        # Load state
        self.load_state(state, serialized=False)

        if update_initial_file:
            self.update_initial_file(scene_file=scene_file)

    def get_task_metadata(self, key):
        return self._task_metadata.get(key, None)

    def write_task_metadata(self, key, data):
        self._task_metadata[key] = data

    def get_position_orientation(self):
        """
        Get the position and orientation of the scene

        Returns:
            2-tuple:
                - th.Tensor: (3,) position of the scene
                - th.Tensor: (4,) orientation of the scene
        """
        return self._pose_info["pos_ori"]

    def set_position_orientation(self, position=None, orientation=None):
        """
        Set the position and orientation of the scene

        Args:
            position (th.Tensor): (3,) position of the scene
            orientation (th.Tensor): (4,) orientation of the scene
        """
        self._scene_prim.set_position_orientation(position=position, orientation=orientation)
        # Need to update sim here -- this is because downstream setters called immediately may not be respected,
        # e.g. during load_state() call when specific objects have just been added to the simulator in this scene
        og.sim.pi.update_simulation(elapsedStep=0, currentTime=og.sim.current_time)
        # Update the cached pose and inverse pose
        pos_ori = self._scene_prim.get_position_orientation()
        pose = T.pose2mat(pos_ori)
        self._pose_info = {
            "pos_ori": pos_ori,
            "pose": T.pose2mat(pos_ori),
            "pose_inv": th.linalg.inv_ex(pose).inverse,
        }

    @property
    def prim_path(self):
        """
        Returns:
            str: the prim path of the scene
        """
        assert self._scene_prim is not None, "Scene prim is not loaded yet!"
        return self._scene_prim.prim_path

    @property
    def n_floors(self):
        """
        Returns:
            int: Number of floors in this scene
        """
        # Default is a single floor
        return 1

    @property
    def n_objects(self):
        """
        Returns:
            int: number of objects
        """
        return len(self.objects)

    @property
    def fixed_objects(self):
        """
        Returns:
            dict: Keyword-mapped objects that are fixed in the scene, IGNORING any robots.
                Maps object name to their object class instances (DatasetObject)
        """
        return {
            obj.name: obj
            for obj in self.object_registry("fixed_base", True, default_val=[])
            if obj.category != robot_macros.ROBOT_CATEGORY
        }

    @property
    def pose(self):
        """
        Returns:
            th.Tensor: (4,4) homogeneous transformation matrix representing this scene's global pose
        """
        return self._pose_info["pose"]

    @property
    def pose_inv(self):
        """
        Returns:
            th.Tensor: (4,4) homogeneous transformation matrix representing this scene's global inverse pose
        """
        return self._pose_info["pose_inv"]

    def convert_world_pose_to_scene_relative(self, position, orientation):
        """
        Convert a world pose to a scene-relative pose.

        Args:
            position (th.Tensor): (3,) position in world frame
            orientation (th.Tensor): (4,) orientation in world frame

        Returns:
            2-tuple:
                - th.Tensor: (3,) position in scene frame
                - th.Tensor: (4,) orientation in scene frame
        """
        return T.mat2pose(self.pose_inv @ T.pose2mat((position, orientation)))

    def convert_scene_relative_pose_to_world(self, position, orientation):
        """
        Convert a scene-relative pose to a world pose.

        Args:
            position (th.Tensor): (3,) position in scene frame
            orientation (th.Tensor): (4,) orientation in scene frame

        Returns:
            2-tuple:
                - th.Tensor: (3,) position in world frame
                - th.Tensor: (4,) orientation in world frame
        """
        return T.mat2pose(self.pose @ T.pose2mat((position, orientation)))

    def is_system_active(self, system_name):
        return self.get_system(system_name, force_init=False).initialized

    def is_visual_particle_system(self, system_name):
        return isinstance(self.get_system(system_name, force_init=False), VisualParticleSystem)

    def is_physical_particle_system(self, system_name):
        return isinstance(self.get_system(system_name, force_init=False), PhysicalParticleSystem)

    def is_fluid_system(self, system_name):
        return isinstance(self.get_system(system_name, force_init=False), FluidSystem)

    def get_system(self, system_name, force_init=True):
        """
        Grab the system @system_name, and optionally initialize it if @force_init is set

        Args:
            system_name (str): Name of the system to grab
            force_init (bool): Whether to force the system to be initialized and added to set of active_systems
                if not already

        Returns:
            BaseSystem: Requested system
        """
        # Make sure scene exists
        assert self.loaded, "Cannot get systems until scene is imported!"
        assert system_name in self._available_systems, f"System {system_name} is not a valid system name"
        # If system is not initialized, initialize and add it to our registry
        system = self._available_systems[system_name]
        if not system.initialized and force_init:
            system.initialize(scene=self)
            self.system_registry.add(system)
        return system

    def clear_system(self, system_name):
        """
        Clear the system @system_name and remove it from our set of active systems

        Args:
            system_name (str): Name of the system to remove
        """
        system = self.system_registry("name", system_name)
        if system is not None:
            # Remove from system registry and clear
            self.system_registry.remove(system)
            system.clear()

    @property
    def active_systems(self):
        return {system.name: system for system in self.systems if not isinstance(system, Cloth)}

    def get_random_floor(self):
        """
        Sample a random floor among all existing floor_heights in the scene.
        Most scenes in OmniGibson only have a single floor.

        Returns:
            int: an integer between 0 and self.n_floors-1
        """
        return th.randint(0, self.n_floors)

    def get_random_point(self, floor=None, reference_point=None, robot=None):
        """
        Sample a random point on the given floor number. If not given, sample a random floor number.
        If @reference_point is given, sample a point in the same connected component as the previous point.

        Args:
            floor (None or int): floor number. None means the floor is randomly sampled
                                 Warning: if @reference_point is given, @floor must be given;
                                          otherwise, this would lead to undefined behavior
            reference_point (3-array): (x,y,z) if given, sample a point in the same connected component as this point

        Returns:
            2-tuple:
                - int: floor number. This is the sampled floor number if @floor is None
                - 3-array: (x,y,z) randomly sampled point
        """
        raise NotImplementedError()

    def get_shortest_path(self, floor, source_world, target_world, entire_path=False, robot=None):
        """
        Get the shortest path from one point to another point.

        Args:
            floor (int): floor number
            source_world (2-array): (x,y) 2D source location in world reference frame (metric)
            target_world (2-array): (x,y) 2D target location in world reference frame (metric)
            entire_path (bool): whether to return the entire path
            robot (None or BaseRobot): if given, erode the traversability map to account for the robot's size

        Returns:
            2-tuple:
                - (N, 2) array: array of path waypoints, where N is the number of generated waypoints
                - float: geodesic distance of the path
        """
        raise NotImplementedError()

    def get_floor_height(self, floor=0):
        """
        Get the height of the given floor. Default is 0.0, since we only have a single floor

        Args:
            floor: an integer identifying the floor

        Returns:
            int: height of the given floor
        """
        return 0.0

    def update_initial_file(self, scene_file=None):
        """
        Updates the initial scene file for this scene (which the scene will get reset to upon calling reset())

        Args:
            scene_file (None or str or dict): If specified, the state to set internally. Can be a full path to the scene
                file or the already-loaded dictionary equivalent. This should be the output of self.save(). Otherwise,
                will set the initial file to be the current scene file that will be cached immediately
        """
        if scene_file is None:
            scene_file = self.save(as_dict=True)
        else:
            if isinstance(scene_file, str):
                with open(scene_file, "r") as f:
                    scene_file = json.load(f)
            else:
                assert isinstance(
                    scene_file, dict
                ), f"Expected scene_file to be a dictionary, but got: {type(scene_file)}"

        scene_file["state"] = recursively_convert_to_torch(scene_file["state"])
        self._initial_file = scene_file

    def update_objects_info(self):
        """
        Updates the scene-relevant information and saves it to the active USD. Useful for reloading a scene directly
        from a saved USD in this format.
        """
        # Save relevant information

        # Iterate over all objects and save their init info
        init_info = {obj.name: obj.get_init_info() for obj in self.object_registry.objects}

        # Compose as single dictionary and store internally
        self._objects_info = dict(init_info=init_info)

    def get_objects_info(self):
        """
        Stored information, if any, for this scene. Structure is:

            "init_info":
                "<obj0>": <obj0> init kw/args
                ...
                "<robot0>": <robot0> init kw/args
                ...

        Returns:
            None or dict: If it exists, nested dictionary of relevant objects' information
        """
        return self._objects_info

    def _dump_state(self):
        # Default state for the scene is from the registry alone
        pos, ori = self.get_position_orientation()
        return {
            "pos": pos,
            "ori": ori,
            "registry": self._registry.dump_state(serialized=False),
        }

    def _load_state(self, state):
        # Load scene state, then registry
        # TODO: Remove backwards compatible check once new scene RC is updated
        if "pos" in state:
            self.set_position_orientation(position=state["pos"], orientation=state["ori"])
            self._registry.load_state(state=state["registry"], serialized=False)
        else:
            self._registry.load_state(state=state, serialized=False)

    def serialize(self, state):
        return th.cat([state["pos"], state["ori"], self._registry.serialize(state=state["registry"])])

    def deserialize(self, state):
        state_dict = {
            "pos": state[:3],
            "ori": state[3:7],
        }
        idx = 7
        registry_dict, registry_idx = self._registry.deserialize(state=state[idx:])
        state_dict["registry"] = registry_dict
        return state_dict, idx + registry_idx

    @classproperty
    def _cls_registry(cls):
        # Global registry
        global REGISTERED_SCENES
        return REGISTERED_SCENES

    @classmethod
    def modify_init_info_for_restoring(cls, init_info):
        """
        Helper function to modify a given init info for restoring a scene from corresponding scene info.
        Note that this function modifies IN-PLACE!

        Args:
            init_info (dict): Information for this scene from @self.get_init_info()
        """
        # Default is pass
        pass<|MERGE_RESOLUTION|>--- conflicted
+++ resolved
@@ -96,11 +96,8 @@
         self._available_systems = None
         self._pose_info = None
         self._updated_state_objects = None
-<<<<<<< HEAD
         self._include_robots = include_robots
-=======
         self._task_metadata = {}
->>>>>>> f6c9f781
 
         # Call super init
         super().__init__()
