--- conflicted
+++ resolved
@@ -4,7 +4,7 @@
 from omnigibson.maps.segmentation_map import SegmentationMap
 from omnigibson.scenes.traversable_scene import TraversableScene
 from omnigibson.utils.asset_utils import get_og_scene_path
-from omnigibson.utils.constants import STRUCTURE_CATEGORIES
+from omnigibson.utils.constants import STRUCTURE_CATEGORIES, GROUND_CATEGORIES
 from omnigibson.utils.ui_utils import create_module_logger
 
 # Create module logger
@@ -192,16 +192,11 @@
         # This object is not located in one of the selected rooms, skip
         valid_room = self.load_room_instances is None or len(set(self.load_room_instances) & set(in_rooms)) > 0
 
-<<<<<<< HEAD
-        # HACK: always load building structure
+        # TODO (Wensi): always load building structures for now because walls are missing room assignments
         is_building_structure = category in (STRUCTURE_CATEGORIES) or category in ["door", "sliding_door"]
-=======
-        # Check whether this is an agent and we allow agents
-        agent_ok = self.include_robots or obj_info["class_name"] not in REGISTERED_ROBOTS
-
-        # TODO: always load building structures for now because walls are missing room assignments
+        # TODO (Wensi): below is the original implementation, which is changed to above to allow partial scene demo replay.
+        # We need to think of a better way to handle this.
         is_building_structure = category in (STRUCTURE_CATEGORIES - GROUND_CATEGORIES)
->>>>>>> ddc91474
 
         # We only load this model if all the above conditions are met
         return (not_blacklisted and whitelisted and valid_room and agent_ok) or is_building_structure
