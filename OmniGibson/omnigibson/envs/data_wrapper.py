--- conflicted
+++ resolved
@@ -18,11 +18,8 @@
 from omnigibson.utils.data_utils import merge_scene_files
 from omnigibson.utils.python_utils import create_object_from_init_info, h5py_group_to_torch, assert_valid_key
 from omnigibson.utils.ui_utils import create_module_logger
-<<<<<<< HEAD
 from omnigibson.tasks.behavior_task import BehaviorTask
-=======
 from omnigibson.controllers.controller_base import ControlType
->>>>>>> f6c9f781
 
 # Create module logger
 log = create_module_logger(module_name=__name__)
@@ -69,12 +66,8 @@
         else:
             data_grp = self.hdf5_file["data"]
         if overwrite or "config" not in set(data_grp.attrs.keys()):
-<<<<<<< HEAD
             if isinstance(env.task, BehaviorTask):
                 env.task.update_bddl_scope_metadata(env)
-=======
-            env.task.update_bddl_scope_metadata(env)
->>>>>>> f6c9f781
             scene_file = env.scene.save()
             config = deepcopy(env.config)
             self.add_metadata(group=data_grp, name="config", data=config)
