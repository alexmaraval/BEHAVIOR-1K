import json
import os
from collections import defaultdict
from copy import deepcopy
from pathlib import Path
import logging

import h5py
import torch as th

import omnigibson as og
import omnigibson.lazy as lazy
from omnigibson.envs.env_wrapper import EnvironmentWrapper, create_wrapper
from omnigibson.learning.utils.obs_utils import write_video
from omnigibson.macros import gm, macros
from omnigibson.objects.object_base import BaseObject
from omnigibson.sensors.vision_sensor import VisionSensor
from omnigibson.systems.macro_particle_system import MacroPhysicalParticleSystem
from omnigibson.utils.config_utils import TorchEncoder
from omnigibson.utils.data_utils import merge_scene_files
from omnigibson.utils.python_utils import create_object_from_init_info, h5py_group_to_torch
from omnigibson.utils.ui_utils import create_module_logger
from omnigibson.tasks.behavior_task import BehaviorTask
from omnigibson.controllers.controller_base import ControlType

# Create module logger
log = create_module_logger(module_name=__name__)
log.setLevel(logging.INFO)

h5py.get_config().track_order = True


class DataWrapper(EnvironmentWrapper):
    """
    An OmniGibson environment wrapper for writing data to an HDF5 file.
    """

    def __init__(
        self, env, output_path, compression=dict(), overwrite=True, only_successes=True, flush_every_n_traj=10
    ):
        """
        Args:
            env (Environment): The environment to wrap
            output_path (str): path to store hdf5 data file
            compression (dict): If specified, the compression arguments to use for the hdf5 file.
                For more information, check out https://docs.h5py.org/en/stable/high/dataset.html#filter-pipeline
            overwrite (bool): If set, will overwrite any pre-existing data found at @output_path.
                Otherwise, will load the data and append to it
            only_successes (bool): Whether to only save successful episodes
            flush_every_n_traj (int): How often to flush (write) current data to file
        """
        # Make sure the wrapped environment inherits correct omnigibson format
        assert isinstance(
            env, (og.Environment, EnvironmentWrapper)
        ), "Expected wrapped @env to be a subclass of OmniGibson's Environment class or EnvironmentWrapper!"

        # Only one scene is supported for now
        assert len(og.sim.scenes) == 1, "Only one scene is currently supported for DataWrapper env!"

        self.traj_count = 0
        self.step_count = 0
        self.only_successes = only_successes
        self.flush_every_n_traj = flush_every_n_traj
        self.current_obs = None
        self.compression = compression

        self.current_traj_history = []

        Path(os.path.dirname(output_path)).mkdir(parents=True, exist_ok=True)
        log.info(f"\nWriting OmniGibson dataset hdf5 to: {output_path}\n")
        self.hdf5_file = h5py.File(output_path, "w" if overwrite else "a")
        if "data" not in set(self.hdf5_file.keys()):
            data_grp = self.hdf5_file.create_group("data")
        else:
            data_grp = self.hdf5_file["data"]
        if overwrite or "config" not in set(data_grp.attrs.keys()):
            if isinstance(env.task, BehaviorTask):
                env.task.update_bddl_scope_metadata(env)
            scene_file = env.scene.save()
            config = deepcopy(env.config)
            self.add_metadata(group=data_grp, name="config", data=config)
            self.add_metadata(group=data_grp, name="scene_file", data=scene_file)

        # Run super
        super().__init__(env=env)

    def step(self, action, n_render_iterations=1):
        """
        Run the environment step() function and collect data

        Args:
            action (th.Tensor): action to take in environment
            n_render_iterations (int): Number of rendering iterations to use before returning observations

        Returns:
            5-tuple:
                - dict: state, i.e. next observation
                - float: reward, i.e. reward at this current timestep
                - bool: terminated, i.e. whether this episode ended due to a failure or success
                - bool: truncated, i.e. whether this episode ended due to a time limit etc.
                - dict: info, i.e. dictionary with any useful information
        """
        # Make sure actions are always flattened numpy arrays
        if isinstance(action, dict):
            action = th.cat([act for act in action.values()])

        next_obs, reward, terminated, truncated, info = self.env.step(action, n_render_iterations=n_render_iterations)
        self.step_count += 1

        self._record_step_trajectory(action, next_obs, reward, terminated, truncated, info)

        return next_obs, reward, terminated, truncated, info

    def _record_step_trajectory(self, action, obs, reward, terminated, truncated, info):
        """
        Record the current step data to the trajectory history

        Args:
            action (th.Tensor): action deployed resulting in @obs
            obs (dict): state, i.e. observation
            reward (float): reward, i.e. reward at this current timestep
            terminated (bool): terminated, i.e. whether this episode ended due to a failure or success
            truncated (bool): truncated, i.e. whether this episode ended due to a time limit etc.
            info (dict): info, i.e. dictionary with any useful information
        """
        # Aggregate step data
        step_data = self._parse_step_data(action, obs, reward, terminated, truncated, info)

        # Update obs and traj history
        self.current_traj_history.append(step_data)
        self.current_obs = obs

    def _parse_step_data(self, action, obs, reward, terminated, truncated, info):
        """
        Parse the output from the internal self.env.step() call and write relevant data to record to a dictionary

        Args:
            action (th.Tensor): action deployed resulting in @obs
            obs (dict): state, i.e. observation
            reward (float): reward, i.e. reward at this current timestep
            terminated (bool): terminated, i.e. whether this episode ended due to a failure or success
            truncated (bool): truncated, i.e. whether this episode ended due to a time limit etc.
            info (dict): info, i.e. dictionary with any useful information

        Returns:
            dict: Keyword-mapped data that should be recorded in the HDF5
        """
        raise NotImplementedError()

    def reset(self):
        """
        Run the environment reset() function and flush data

        Returns:
            2-tuple:
                - dict: Environment observation space after reset occurs
                - dict: Information related to observation metadata
        """
        if len(self.current_traj_history) > 0:
            self.flush_current_traj()

        self.current_obs, info = self.env.reset()

        return self.current_obs, info

    def observation_spec(self):
        """
        Grab the normal environment observation_spec

        Returns:
            dict: Observations from the environment
        """
        return self.env.observation_spec()

    def process_traj_to_hdf5(self, traj_data, traj_grp_name, nested_keys=("obs",), data_grp=None):
        """
        Processes trajectory data @traj_data and stores them as a new group under @traj_grp_name.

        Args:
            traj_data (list of dict): Trajectory data, where each entry is a keyword-mapped set of data for a single
                sim step
            traj_grp_name (str): Name of the trajectory group to store
            nested_keys (list of str): Name of key(s) corresponding to nested data in @traj_data. This specific data
                is assumed to be its own keyword-mapped dictionary of numpy array values, and will be parsed
                differently from the rest of the data
            data_grp (None or h5py.Group): If specified, the h5py Group under which a new group wtih name
                @traj_grp_name will be created. If None, will default to "data" group

        Returns:
            hdf5.Group: Generated hdf5 group storing the recorded trajectory data
        """
        nested_keys = set(nested_keys)
        data_grp = self.hdf5_file.require_group("data") if data_grp is None else data_grp
        traj_grp = data_grp.create_group(traj_grp_name)
        traj_grp.attrs["num_samples"] = len(traj_data)

        # Create the data dictionary -- this will dynamically add keys as we iterate through our trajectory
        # We need to do this because we're not guaranteed to have a full set of keys at every trajectory step; e.g.
        # if the first step only has state or observations but no actions
        data = defaultdict(list)
        for key in nested_keys:
            data[key] = defaultdict(list)

        for step_data in traj_data:
            for k, v in step_data.items():
                if k in nested_keys:
                    for mod, step_mod_data in v.items():
                        data[k][mod].append(step_mod_data)
                else:
                    data[k].append(v)

        for k, dat in data.items():
            # Skip over all entries that have no data
            if not dat:
                continue

            # Create datasets for all keys with valid data
            if k in nested_keys:
                obs_grp = traj_grp.create_group(k)
                for mod, traj_mod_data in dat.items():
                    obs_grp.create_dataset(mod, data=th.stack(traj_mod_data, dim=0).cpu(), **self.compression)
            else:
                traj_data = th.stack(dat, dim=0) if isinstance(dat[0], th.Tensor) else th.tensor(dat)
                traj_grp.create_dataset(k, data=traj_data, **self.compression)

        return traj_grp

    @property
    def should_save_current_episode(self):
        """
        Returns:
            bool: Whether the current episode should be saved or discarded
        """
        # Only save successful demos and if actually recording
        success = self.env.task.success or not self.only_successes
        return success and self.hdf5_file is not None

    def postprocess_traj_group(self, traj_grp):
        """
        Runs any necessary postprocessing on the given trajectory group @traj_grp. This should be an
        in-place operation!

        Args:
            traj_grp (h5py.Group): Trajectory group to postprocess
        """
        # Default is no-op
        pass

    def flush_current_traj(self):
        """
        Flush current trajectory data
        """
        # Only save successful demos and if actually recording
        if self.should_save_current_episode:
            traj_grp_name = f"demo_{self.traj_count}"
            traj_grp = self.process_traj_to_hdf5(self.current_traj_history, traj_grp_name, nested_keys=["obs"])
            self.traj_count += 1
            self.postprocess_traj_group(traj_grp)

            # Potentially write to disk
            if self.traj_count % self.flush_every_n_traj == 0:
                self.flush_current_file()
        else:
            # Remove this demo
            self.step_count -= len(self.current_traj_history)

        # Clear trajectory and transition buffers
        self.current_traj_history = []

    def flush_current_file(self):
        self.hdf5_file.flush()  # Flush data to disk to avoid large memory footprint
        # Retrieve the file descriptor and use os.fsync() to flush to disk
        fd = self.hdf5_file.id.get_vfd_handle()
        os.fsync(fd)
        log.info("Flushing hdf5")

    def add_metadata(self, group, name, data):
        """
        Adds metadata to the current HDF5 file under the @name key under @group

        Args:
            group (hdf5.File or hdf5.Group): HDF5 object to add an attribute to
            name (str): Name to assign to the data
            data (Any): Data to add. Note that this only supports relatively primitive data types --
                if the data is a dictionary it will be converted into a string-json format using TorchEncoder
        """
        group.attrs[name] = json.dumps(data, cls=TorchEncoder) if isinstance(data, dict) else data

    def save_data(self):
        """
        Save collected trajectories as a hdf5 file in the robomimic format
        """
        if len(self.current_traj_history) > 0:
            self.flush_current_traj()

        if self.hdf5_file is not None:
            log.info(
                f"\nSaved:\n"
                f"{self.traj_count} trajectories / {self.step_count} total steps\n"
                f"to hdf5: {self.hdf5_file.filename}\n"
            )

            self.hdf5_file["data"].attrs["n_episodes"] = self.traj_count
            self.hdf5_file["data"].attrs["n_steps"] = self.step_count
            self.hdf5_file.close()


class DataCollectionWrapper(DataWrapper):
    """
    An OmniGibson environment wrapper for collecting data in an optimized way.

    NOTE: This does NOT aggregate observations. Please use DataPlaybackWrapper to aggregate an observation
    dataset!
    """

    def __init__(
        self,
        env,
        output_path,
        viewport_camera_path="/World/viewer_camera",
        overwrite=True,
        only_successes=True,
        flush_every_n_traj=10,
        use_vr=False,
        obj_attr_keys=None,
        keep_checkpoint_rollback_data=False,
        enable_dump_filters=True,
    ):
        """
        Args:
            env (Environment): The environment to wrap
            output_path (str): path to store hdf5 data file
            viewport_camera_path (str): prim path to the camera to use when rendering the main viewport during
                data collection
            overwrite (bool): If set, will overwrite any pre-existing data found at @output_path.
                Otherwise, will load the data and append to it
            only_successes (bool): Whether to only save successful episodes
            flush_every_n_traj (int): How often to flush (write) current data to file
            use_vr (bool): Whether to use VR headset for data collection
            obj_attr_keys (None or list of str): If set, a list of object attributes that should be
                cached at the beginning of every episode, e.g.: "scale", "visible", etc. This is useful
                for domain randomization settings where specific object attributes not directly tied to
                the object's runtime kinematic state are being modified once at the beginning of every episode,
                while the simulation is stopped.
            keep_checkpoint_rollback_data (bool): Whether to record any trajectory data pruned from rolling back to a
                previous checkpoint
            enable_dump_filters (bool): Whether to enable dump filters for optimized data collection. Defaults to True.
        """
        # Store additional variables needed for optimized data collection

        # Denotes the maximum serialized state size for the current episode
        self.max_state_size = 0

        # Dict capturing serialized per-episode initial information (e.g.: scales / visibilities) about every object
        self.obj_attr_keys = [] if obj_attr_keys is None else obj_attr_keys
        self.init_metadata = dict()

        # Maps episode step ID to dictionary of systems and objects that should be added / removed to the simulator at
        # the given simulator step. See add_transition_info() for more info
        self.current_transitions = dict()

        # Cached state to rollback to if requested
        self.checkpoint_states = []
        self.checkpoint_step_idxs = []

        # Info for keeping checkpoint rollback data
        self.checkpoint_rollback_trajs = dict() if keep_checkpoint_rollback_data else None

        self._is_recording = True
        self.use_vr = use_vr

        # Add callbacks on import / remove objects and systems
        og.sim.add_callback_on_system_init(
            name="data_collection", callback=lambda system: self.add_transition_info(obj=system, add=True)
        )
        og.sim.add_callback_on_system_clear(
            name="data_collection", callback=lambda system: self.add_transition_info(obj=system, add=False)
        )
        og.sim.add_callback_on_add_obj(
            name="data_collection", callback=lambda obj: self.add_transition_info(obj=obj, add=True)
        )
        og.sim.add_callback_on_remove_obj(
            name="data_collection", callback=lambda obj: self.add_transition_info(obj=obj, add=False)
        )

        # Run super
        super().__init__(
            env=env,
            output_path=output_path,
            overwrite=overwrite,
            only_successes=only_successes,
            flush_every_n_traj=flush_every_n_traj,
        )

        # Configure the simulator to optimize for data collection
        self._enable_dump_filters = enable_dump_filters
        self._optimize_sim_for_data_collection(viewport_camera_path=viewport_camera_path)

    def update_checkpoint(self):
        """
        Updates the internal cached checkpoint state to be the current simulation state. If @rollback_to_checkpoint() is
        called, it will rollback to this cached checkpoint state
        """
        # Save the current full state and corresponding step idx
        self.disable_dump_filters()
        self.checkpoint_states.append(self.scene.save(json_path=None, as_dict=True))
        self.checkpoint_step_idxs.append(len(self.current_traj_history))
        if self._enable_dump_filters:
            self.enable_dump_filters()

    def rollback_to_checkpoint(self, index=-1):
        """
        Rolls back the current state to the checkpoint stored in @self.checkpoint_states. If no checkpoint
        is found, this results in reset() being called

        Args:
            index (int): Index of the checkpoint to rollback to. Any checkpoints after this point will be discarded
        """
        if len(self.checkpoint_states) == 0:
            print("No checkpoint found, resetting environment instead!")
            self.reset()

        else:
            # Restore to checkpoint
            self.scene.restore(self.checkpoint_states[index])

            # Configure the simulator to optimize for data collection
            self._optimize_sim_for_data_collection(viewport_camera_path=og.sim.viewer_camera.active_camera_path)

            # Prune all data stored at the current checkpoint step and beyond
            checkpoint_step_idx = self.checkpoint_step_idxs[index]
            n_steps_to_remove = len(self.current_traj_history) - checkpoint_step_idx
            pruned_traj_history = self.current_traj_history[checkpoint_step_idx:]
            self.current_traj_history = self.current_traj_history[:checkpoint_step_idx]
            self.step_count -= n_steps_to_remove

            # Also prune any transition info that occurred after the checkpoint step idx
            pruned_transitions = dict()
            for step in tuple(self.current_transitions.keys()):
                if step >= checkpoint_step_idx:
                    pruned_transitions[step] = self.current_transitions.pop(step)

            # Update environment env step count
            self.env._current_step = checkpoint_step_idx - 1

            # Save checkpoint rollback data if requested
            if self.checkpoint_rollback_trajs is not None:
                step = self.env.episode_steps
                if step not in self.checkpoint_rollback_trajs:
                    self.checkpoint_rollback_trajs[step] = []
                self.checkpoint_rollback_trajs[step].append(
                    {
                        "step_data": pruned_traj_history,
                        "transitions": pruned_transitions,
                    }
                )

            # Prune any values after the checkpoint index
            if index != -1:
                self.checkpoint_states = self.checkpoint_states[: index + 1]
                self.checkpoint_step_idxs = self.checkpoint_step_idxs[: index + 1]

    def postprocess_traj_group(self, traj_grp):
        super().postprocess_traj_group(traj_grp=traj_grp)

        # Add in transition info
        self.add_metadata(group=traj_grp, name="transitions", data=self.current_transitions)

        # Add initial metadata information
        metadata_grp = traj_grp.create_group("init_metadata")
        for name, data in self.init_metadata.items():
            metadata_grp.create_dataset(name, data=data)

        # Potentially save cached checkpoint rollback data
        if self.checkpoint_rollback_trajs is not None and len(self.checkpoint_rollback_trajs) > 0:
            rollback_grp = traj_grp.create_group("rollbacks")
            for step, rollback_trajs in self.checkpoint_rollback_trajs.items():
                for i, rollback_traj in enumerate(rollback_trajs):
                    rollback_traj_grp = self.process_traj_to_hdf5(
                        traj_data=rollback_traj["step_data"],
                        traj_grp_name=f"step_{step}-{i}",
                        nested_keys=["obs"],
                        data_grp=rollback_grp,
                    )
                    self.add_metadata(group=rollback_traj_grp, name="transitions", data=rollback_traj["transitions"])

    @property
    def is_recording(self):
        return self._is_recording

    @is_recording.setter
    def is_recording(self, value: bool):
        self._is_recording = value

    def _record_step_trajectory(self, action, obs, reward, terminated, truncated, info):
        if self.is_recording:
            super()._record_step_trajectory(action, obs, reward, terminated, truncated, info)

    def _optimize_sim_for_data_collection(self, viewport_camera_path):
        """
        Configures the simulator to optimize for data collection

        Args:
            viewport_camera_path (str): Prim path to the camera to use for the viewer for data collection
        """
        # Disable all render products to save on speed
        # See https://forums.developer.nvidia.com/t/speeding-up-simulation-2023-1-1/300072/6
        for sensor in VisionSensor.SENSORS.values():
            sensor.render_product.hydra_texture.set_updates_enabled(False)

        # Set the main viewport camera path
        og.sim.viewer_camera.active_camera_path = viewport_camera_path

        # Use asynchronous rendering for faster performance
        # We have to do a super hacky workaround to avoid the GUI freezing, which is
        # toggling these settings to be True -> False -> True
        # Only setting it to True once will actually freeze the GUI for some reason!
        if not gm.HEADLESS:
            # Async rendering does not work in VR mode
            if not self.use_vr:
                lazy.carb.settings.get_settings().set_bool("/app/asyncRendering", True)
                lazy.carb.settings.get_settings().set_bool("/app/asyncRenderingLowLatency", True)
                lazy.carb.settings.get_settings().set_bool("/app/asyncRendering", False)
                lazy.carb.settings.get_settings().set_bool("/app/asyncRenderingLowLatency", False)
                lazy.carb.settings.get_settings().set_bool("/app/asyncRendering", True)
                lazy.carb.settings.get_settings().set_bool("/app/asyncRenderingLowLatency", True)

            # Disable mouse grabbing since we're only using the UI passively
            lazy.carb.settings.get_settings().set_bool("/physics/mouseInteractionEnabled", False)
            lazy.carb.settings.get_settings().set_bool("/physics/mouseGrab", False)
            lazy.carb.settings.get_settings().set_bool("/physics/forceGrab", False)

        # Set the dump filter for better performance
        # TODO: Possibly remove this feature once we have fully tensorized state saving, which may be more efficient
        if self._enable_dump_filters:
            self.enable_dump_filters()

    def enable_dump_filters(self):
        """
        Enables dump filters for optimized per-step state caching
        """
        self.env.scene.object_registry.set_dump_filter(dump_filter=lambda obj: obj.is_active and obj.initialized)

    def disable_dump_filters(self):
        """
        Disables dump filters for full state caching
        """
        self.env.scene.object_registry.set_dump_filter(dump_filter=lambda obj: True)

    def reset(self):
        # Call super first
        init_obs, init_info = super().reset()

        # Make sure all objects are awake to begin to guarantee we save their initial states
        for obj in self.scene.objects:
            obj.wake()

        # Store this initial state as part of the trajectory
        state = og.sim.dump_state(serialized=True)
        step_data = {
            "state": state,
            "state_size": len(state),
        }
        self.current_traj_history.append(step_data)

        # Update max state size
        self.max_state_size = max(self.max_state_size, len(state))

        # Also store initial metadata not recorded in serialized state
        # This is simply serialized
        metadata = {key: [] for key in self.obj_attr_keys}
        for obj in self.scene.objects:
            for key in self.obj_attr_keys:
                metadata[key].append(getattr(obj, key))
        self.init_metadata = {
            key: th.stack(vals, dim=0) if isinstance(vals[0], th.Tensor) else th.tensor(vals, dtype=type(vals[0]))
            for key, vals in metadata.items()
        }

        # Clear checkpoint states
        self.checkpoint_states = []
        self.checkpoint_step_idxs = []
        if self.checkpoint_rollback_trajs is not None:
            self.checkpoint_rollback_trajs = dict()

        return init_obs, init_info

    def _parse_step_data(self, action, obs, reward, terminated, truncated, info):
        # Store dumped state, reward, terminated, truncated
        step_data = dict()
        state = og.sim.dump_state(serialized=True)
        step_data["action"] = action
        step_data["state"] = state
        step_data["state_size"] = len(state)
        step_data["reward"] = reward
        step_data["terminated"] = terminated
        step_data["truncated"] = truncated

        # Update max state size
        self.max_state_size = max(self.max_state_size, len(state))

        return step_data

    def process_traj_to_hdf5(self, traj_data, traj_grp_name, nested_keys=("obs",), data_grp=None):
        # First pad all state values to be the same max (uniform) size
        for step_data in traj_data:
            state = step_data["state"]
            padded_state = th.zeros(self.max_state_size, dtype=th.float32)
            padded_state[: len(state)] = state
            step_data["state"] = padded_state

        # Call super
        traj_grp = super().process_traj_to_hdf5(traj_data, traj_grp_name, nested_keys, data_grp)

        return traj_grp

    def flush_current_traj(self):
        # Call super first
        super().flush_current_traj()

        # Clear transition buffer and max state size
        self.max_state_size = 0
        self.current_transitions = dict()

    @property
    def should_save_current_episode(self):
        # In addition to default conditions, we only save the current episode if we are actually recording
        return super().should_save_current_episode and self.is_recording

    def add_transition_info(self, obj, add=True):
        """
        Adds transition info to the current sim step for specific object @obj.

        Args:
            obj (BaseObject or BaseSystem): Object / system whose information should be stored
            add (bool): If True, assumes the object is being imported. Else, assumes the object is being removed
        """
        # If we're at the current checkpoint idx, this means that we JUST created a checkpoint and we're still at
        # the same sim step.
        # This is dangerous because it means that a transition is happening that will NOT be tracked properly
        # if we rollback the state -- i.e.: the state will be rolled back to just BEFORE this transition was executed,
        # and will therefore not be tracked properly in subsequent states during playback. So we assert that the current
        # idx is NOT the current checkpoint idx
        if len(self.checkpoint_step_idxs) > 0:
            assert (
                self.checkpoint_step_idxs[-1] - 1 != self.env.episode_steps
            ), "A checkpoint was just updated. Any subsequent transitions at this immediate timestep will not be replayed properly!"

        if self.env.episode_steps not in self.current_transitions:
            self.current_transitions[self.env.episode_steps] = {
                "systems": {"add": [], "remove": []},
                "objects": {"add": [], "remove": []},
            }

        # Add info based on type -- only need to store name unless we're an object being added
        info = obj.get_init_info() if isinstance(obj, BaseObject) and add else obj.name
        dic_key = "objects" if isinstance(obj, BaseObject) else "systems"
        val_key = "add" if add else "remove"
        self.current_transitions[self.env.episode_steps][dic_key][val_key].append(info)


class DataPlaybackWrapper(DataWrapper):
    """
    An OmniGibson environment wrapper for playing back data and collecting observations.

    NOTE: This assumes a DataCollectionWrapper environment has been used to collect data!
    """

    @classmethod
    def create_from_hdf5(
        cls,
        input_path,
        output_path,
        compression=dict(),
        robot_obs_modalities=tuple(),
        robot_proprio_keys=None,
        robot_sensor_config=None,
        external_sensors_config=None,
        include_sensor_names=None,
        exclude_sensor_names=None,
        n_render_iterations=5,
        overwrite=True,
        only_successes=False,
        flush_every_n_traj=10,
        flush_every_n_steps=0,
        include_env_wrapper=False,
        additional_wrapper_configs=None,
        full_scene_file=None,
        include_task=True,
        include_task_obs=True,
        include_robot_control=True,
        include_contacts=True,
        load_room_instances=None,
    ):
        """
        Create a DataPlaybackWrapper environment instance form the recorded demonstration info
        from @hdf5_path, and aggregate observation_modalities @obs during playback

        Args:
            input_path (str): Absolute path to the input hdf5 file containing the relevant collected data to playback
            output_path (str): Absolute path to the output hdf5 file that will contain the recorded observations from
                the replayed data
            compression (dict): If specified, the compression arguments to use for the hdf5 file.
            robot_obs_modalities (list): Robot observation modalities to use. This list is directly passed into
                the robot_cfg (`obs_modalities` kwarg) when spawning the robot
            robot_proprio_keys (None or list of str): If specified, a list of proprioception keys to use for the robot.
            robot_sensor_config (None or dict): If specified, the sensor configuration to use for the robot. See the
                example sensor_config in fetch_behavior.yaml env config. This can be used to specify relevant sensor
                params, such as image_height and image_width
            external_sensors_config (None or list): If specified, external sensor(s) to use. This will override the
                external_sensors kwarg in the env config when the environment is loaded. Each entry should be a
                dictionary specifying an individual external sensor's relevant parameters. See the example
                external_sensors key in fetch_behavior.yaml env config. This can be used to specify additional sensors
                to collect observations during playback.
            include_sensor_names (None or list of str): If specified, substring(s) to check for in all raw sensor prim
                paths found on the robot. A sensor must include one of the specified substrings in order to be included
                in this robot's set of sensors during playback
            exclude_sensor_names (None or list of str): If specified, substring(s) to check against in all raw sensor
                prim paths found on the robot. A sensor must not include any of the specified substrings in order to
                be included in this robot's set of sensors during playback
            n_render_iterations (int): Number of rendering iterations to use when loading each stored frame from the
                recorded data. This is needed because the omniverse real-time raytracing always lags behind the
                underlying physical state by a few frames, and additionally produces transient visual artifacts when
                the physical state changes. Increasing this number will improve the rendered quality at the expense of
                speed.
            overwrite (bool): If set, will overwrite any pre-existing data found at @output_path.
                Otherwise, will load the data and append to it
            only_successes (bool): Whether to only save successful episodes
            flush_every_n_traj (int): How often to flush (write) current data to file
            flush_every_n_steps (int): How often to flush (write) current data to file within an episode.
                If this is greater than 0, flush_every_n_traj must be set to 1.
            include_env_wrapper (bool): Whether to include environment wrapper stored in the underlying env config
            additional_wrapper_configs (None or list of dict): If specified, list of wrapper config(s) specifying
                environment wrappers to wrap the internal environment class in
            full_scene_file (None or str): If specified, the full scene file to use for playback. During data collection
                the scene file stored may be partial, and will be used to fill in the missing scene objects from the
                full scene file.
            include_task (bool): Whether to include the original task or not. If False, will use a DummyTask instead
            include_task_obs (bool): Whether to include task observations or not. If False, will not include task obs
            include_robot_control (bool): Whether or not to include robot control. If False, will disable all joint control.
            include_contacts (bool): Whether or not to include (enable) contacts in the sim. If False, will set all
                objects to be visual_only
            load_room_instances (None or list of str): If specified, list of room instance names to load during
                playback

        Returns:
            DataPlaybackWrapper: Generated playback environment
        """
        # check flush parameters
        if flush_every_n_steps > 0:
            assert flush_every_n_traj == 1, "flush_every_n_traj must be 1 if flush_every_n_steps is greater than 0"
        # Read from the HDF5 file
        f = h5py.File(input_path, "r")
        config = json.loads(f["data"].attrs["config"])

        # Hot swap in additional info for playing back data

        if include_contacts:
            # Minimize physics leakage during playback (we need to take an env step when loading state)
            config["env"]["action_frequency"] = 1000.0
            config["env"]["rendering_frequency"] = 1000.0
            config["env"]["physics_frequency"] = 1000.0
        else:
            # Since we are setting all objects to be visual-only, physics will not be propogating
            config["env"]["action_frequency"] = 30.0
            config["env"]["rendering_frequency"] = 30.0
            config["env"]["physics_frequency"] = 120.0
            # Simulator-level visual-only set to True
            gm.VISUAL_ONLY = True

        # Make sure obs space is flattened for recording
        config["env"]["flatten_obs_space"] = True

        # Set the scene file either to the one stored in the hdf5 or the hot swap scene file
        config["scene"]["scene_file"] = json.loads(f["data"].attrs["scene_file"])
        if full_scene_file:
            with open(full_scene_file, "r") as json_file:
                full_scene_json = json.load(json_file)
            config["scene"]["scene_file"] = merge_scene_files(
                scene_a=full_scene_json, scene_b=config["scene"]["scene_file"], keep_robot_from="b"
            )
<<<<<<< HEAD
            # Overwrite rooms type to avoid loading room types from the hdf5 file
            config["scene"]["load_room_types"] = None
            config["scene"]["load_room_instances"] = load_room_instances
        else:
            config["scene"]["scene_file"] = json.loads(f["data"].attrs["scene_file"])
=======
            config["scene"]["load_room_types"] = None
            config["scene"]["load_room_instances"] = None
>>>>>>> ddc91474

        # Use dummy task if not loading task
        if not include_task:
            config["task"] = {"type": "DummyTask"}

        # Maybe include task observations
        config["task"]["include_obs"] = include_task_obs

        # Set scene file and disable online object sampling if BehaviorTask is being used
        if config["task"]["type"] == "BehaviorTask":
            config["task"]["online_object_sampling"] = False

        # Because we're loading directly from the cached scene file, we need to disable any additional objects that are being added since
        # they will already be cached in the original scene file
        config["objects"] = []

        # Set observation modalities and update sensor config
        for robot_cfg in config["robots"]:
            robot_cfg["obs_modalities"] = list(robot_obs_modalities)
            robot_cfg["include_sensor_names"] = include_sensor_names
            robot_cfg["exclude_sensor_names"] = exclude_sensor_names
            if robot_proprio_keys is not None:
                robot_cfg["proprio_obs"] = robot_proprio_keys
            if robot_sensor_config is not None:
                robot_cfg["sensor_config"] = robot_sensor_config
        if external_sensors_config is not None:
            config["env"]["external_sensors"] = external_sensors_config

        # Load env
        env = og.Environment(configs=config)

        # Optionally include the desired environment wrapper specified in the config
        if include_env_wrapper:
            env = create_wrapper(env=env)

        if additional_wrapper_configs is not None:
            for wrapper_cfg in additional_wrapper_configs:
                env = create_wrapper(env=env, wrapper_cfg=wrapper_cfg)

        # Wrap and return env
        return cls(
            env=env,
            input_path=input_path,
            output_path=output_path,
            compression=compression,
            n_render_iterations=n_render_iterations,
            overwrite=overwrite,
            only_successes=only_successes,
            flush_every_n_traj=flush_every_n_traj,
            flush_every_n_steps=flush_every_n_steps,
            full_scene_file=full_scene_file,
            load_room_instances=load_room_instances,
            include_robot_control=include_robot_control,
            include_contacts=include_contacts,
        )

    def __init__(
        self,
        env,
        input_path,
        output_path,
        compression=dict(),
        n_render_iterations=5,
        overwrite=True,
        only_successes=False,
        flush_every_n_traj=10,
        flush_every_n_steps=0,
        full_scene_file=None,
        load_room_instances=None,
        include_robot_control=True,
        include_contacts=True,
    ):
        """
        Args:
            env (Environment): The environment to wrap
            input_path (str): path to input hdf5 collected data file
            output_path (str): path to store output hdf5 data file
            compression (dict): If specified, the compression arguments to use for the hdf5 file.
            n_render_iterations (int): Number of rendering iterations to use when loading each stored frame from the
                recorded data
            overwrite (bool): If set, will overwrite any pre-existing data found at @output_path.
                Otherwise, will load the data and append to it
            only_successes (bool): Whether to only save successful episodes
            flush_every_n_traj (int): How often to flush (write) current data to file across episodes
            flush_every_n_steps (int): How often to flush (write) current data to file within an episode.
                If this is greater than 0, flush_every_n_traj must be set to 1.
            full_scene_file (None or str): If specified, the full scene file to use for playback. During data collection,
                the scene file stored may be partial, and this will be used to fill in the missing scene objects from the
                full scene file.
            load_room_instances (None or str): If specified, the room instances to load for playback.
            include_robot_control (bool): Whether or not to include robot control. If False, will disable all joint control.
            include_contacts (bool): Whether or not to include (enable) contacts in the sim. If False, will set all objects to be visual_only
        """
        # Make sure transition rules are DISABLED for playback since we manually propagate transitions
        assert not gm.ENABLE_TRANSITION_RULES, "Transition rules must be disabled for DataPlaybackWrapper env!"

        # Stabilize skipped objects
        # we can do this here because we know that whatever's skipped during load state must have been asleep during data collection
        # which means they're not moving and we can safely keep them still
        with macros.unlocked():
            macros.utils.registry_utils.STABILIZE_SKIPPED_OBJECTS = True

        # Store scene file so we can restore the data upon each episode reset
        self.input_hdf5 = h5py.File(input_path, "r")
        self.scene_file = json.loads(self.input_hdf5["data"].attrs["scene_file"])
        assert not (
            load_room_instances and not full_scene_file
        ), "Full scene file must be specified in order to load room instances"
        if full_scene_file:
            with open(full_scene_file, "r") as json_file:
                full_scene_json = json.load(json_file)
            self.scene_file = merge_scene_files(scene_a=full_scene_json, scene_b=self.scene_file, keep_robot_from="b")
            if load_room_instances is not None and full_scene_file is not None:
                # we loaded more room than the stored scene file, but still not the full scene
                # we need to save the current scene file here to avoid errors
                self.scene_file = env.scene.save(as_dict=True)

        # Store additional variables
        self.n_render_iterations = n_render_iterations
        if flush_every_n_steps > 0:
            assert flush_every_n_traj == 1, "flush_every_n_traj must be 1 if flush_every_n_steps is greater than 0"
        self.flush_every_n_steps = flush_every_n_steps

        self.current_traj_grp = None
        self.current_episode_step_count = 0
        self.traj_dsets = dict()
        self.include_robot_control = include_robot_control
        self.include_contacts = include_contacts

        # Run super
        super().__init__(
            env=env,
            output_path=output_path,
            compression=compression,
            overwrite=overwrite,
            only_successes=only_successes,
            flush_every_n_traj=flush_every_n_traj,
        )

    def _process_obs(self, obs, info):
        """
        Modifies @obs inplace for any relevant post-processing

        Args:
            obs (dict): Keyword-mapped relevant observations from the immediate env step
            info (dict): Keyword-mapped relevant information from the immediate env step
        """
        # Default is a no-op
        return obs

    def _parse_step_data(self, action, obs, reward, terminated, truncated, info):
        # Store action, obs, reward, terminated, truncated, info
        step_data = dict()
        step_data["obs"] = self._process_obs(obs=obs, info=info)
        step_data["action"] = action
        step_data["reward"] = reward
        step_data["terminated"] = terminated
        step_data["truncated"] = truncated
        return step_data

    def playback_episode(self, episode_id, record_data=True, video_writers=None):
        """
        Playback episode @episode_id, and optionally record observation data if @record is True

        Args:
            episode_id (int): Episode to playback. This should be a valid demo ID number from the inputted collected
                data hdf5 file
            record_data (bool): Whether to record data during playback or not
            video_writers: Optional video writers to record the playback
        """
        data_grp = self.input_hdf5["data"]
        assert f"demo_{episode_id}" in data_grp, f"No valid episode with ID {episode_id} found!"
        traj_grp = data_grp[f"demo_{episode_id}"]

        # Grab episode data
        # Skip early if found malformed data
        try:
            transitions = json.loads(traj_grp.attrs["transitions"])
            traj_grp = h5py_group_to_torch(traj_grp)
            init_metadata = traj_grp["init_metadata"]
            action = traj_grp["action"]
            state = traj_grp["state"]
            state_size = traj_grp["state_size"]
            reward = traj_grp["reward"]
            terminated = traj_grp["terminated"]
            truncated = traj_grp["truncated"]
        except KeyError as e:
            print(f"Got error when trying to load episode {episode_id}:")
            print(f"Error: {str(e)}")
            return

        # Reset environment and update this to be the new initial state
        self.scene.restore(self.scene_file, update_initial_file=True)

        # Reset object attributes from the stored metadata
        with og.sim.stopped():
            for attr, vals in init_metadata.items():
                assert len(vals) == self.scene.n_objects
            for i, obj in enumerate(self.scene.objects):
                for attr, vals in init_metadata.items():
                    val = vals[i]
                    setattr(obj, attr, val.item() if val.ndim == 0 else val)
        self.reset()

        # If not controlling robots, disable for all robots
        if not self.include_robot_control:
            for robot in self.robots:
                robot.control_enabled = False
                # Set all controllers to effort mode with zero gain, this keeps the robot still
                for controller in robot.controllers.values():
                    for i, dof in enumerate(controller.dof_idx):
                        dof_joint = robot.joints[robot.dof_names_ordered[dof]]
                        dof_joint.set_control_type(
                            control_type=ControlType.EFFORT,
                            kp=None,
                            kd=None,
                        )

        # Restore to initial state
        og.sim.load_state(state[0, : int(state_size[0])], serialized=True)

        # If record, record initial observations
        if record_data:
            # We need to step the environment to get the initial observations propagated
            first_time_load_n_iteration = 10
            self.current_obs, _, _, _, init_info = self.env.step(
                action=action[0], n_render_iterations=self.n_render_iterations + first_time_load_n_iteration
            )
            step_data = {"obs": self._process_obs(obs=self.current_obs, info=init_info)}
            self.current_traj_history.append(step_data)

        for i, (a, s, ss, r, te, tr) in enumerate(
            zip(action, state[1:], state_size[1:], reward, terminated, truncated)
        ):
            # Execute any transitions that should occur at this current step
            if str(i) in transitions:
                cur_transitions = transitions[str(i)]
                scene = og.sim.scenes[0]
                for add_sys_name in cur_transitions["systems"]["add"]:
                    scene.get_system(add_sys_name, force_init=True)
                for remove_sys_name in cur_transitions["systems"]["remove"]:
                    scene.clear_system(remove_sys_name)
                for remove_obj_name in cur_transitions["objects"]["remove"]:
                    obj = scene.object_registry("name", remove_obj_name)
                    scene.remove_object(obj)
                for j, add_obj_info in enumerate(cur_transitions["objects"]["add"]):
                    obj = create_object_from_init_info(add_obj_info)
                    scene.add_object(obj)
                    obj.set_position(th.ones(3) * 100.0 + th.ones(3) * 5 * j)
                # Step physics to initialize any new objects
                og.sim.step()

            # Restore the sim state, and take a very small step with the action to make sure physics are
            # properly propagated after the sim state update
            og.sim.load_state(s[: int(ss)], serialized=True)
            if not self.include_contacts:
                # When all objects/systems are visual-only, keep them still on every step
                for obj in self.scene.objects:
                    obj.keep_still()
                for system in self.scene.systems:
                    # TODO: Implement keep_still for other systems
                    if isinstance(system, MacroPhysicalParticleSystem):
                        system.set_particles_velocities(
                            lin_vels=th.zeros((system.n_particles, 3)), ang_vels=th.zeros((system.n_particles, 3))
                        )
            self.current_obs, _, _, _, info = self.env.step(action=a, n_render_iterations=self.n_render_iterations)

            # If recording, record data
            if record_data:
                step_data = self._parse_step_data(
                    action=a,
                    obs=self.current_obs,
                    reward=r,
                    terminated=te,
                    truncated=tr,
                    info=info,
                )
                if self.flush_every_n_steps > 0:
                    if i == 0:
                        self.current_traj_grp, self.traj_dsets = self.allocate_traj_to_hdf5(
                            step_data, f"demo_{episode_id}", num_samples=len(action), video_writers=video_writers
                        )
                    if i % self.flush_every_n_steps == 0:
                        self.flush_partial_traj(num_samples=len(action), video_writers=video_writers)
                # append to current trajectory history
                self.current_traj_history.append(step_data)

            self.current_episode_step_count += 1
            self.step_count += 1

        if record_data:
            if self.flush_every_n_steps > 0:
                self.flush_partial_traj(num_samples=len(action), video_writers=video_writers)
            self.flush_current_traj()

    def playback_dataset(self, record_data=False):
        """
        Playback all episodes from the input HDF5 file, and optionally record observation data if @record is True

        Args:
            record_data (bool): Whether to record data during playback or not
        """
        for episode_id in range(self.input_hdf5["data"].attrs["n_episodes"]):
            self.playback_episode(
                episode_id=episode_id,
                record_data=record_data,
            )

    def allocate_traj_to_hdf5(
        self, step_data, traj_grp_name, num_samples: int, nested_keys=("obs",), data_grp=None, video_writers=None
    ):
        """
        Allocate trajectory data space from @step_data given the number of samples @num_samples.

        Args:
            step_data (dict): Keyword-mapped set of data for a single sim step
            traj_grp_name (str): Name of the trajectory group to store
            num_samples (int): Number of samples in the trajectory
            nested_keys (list of str): Name of key(s) corresponding to nested data in @step_data. This specific data
                is assumed to be its own keyword-mapped dictionary of numpy array values, and will be parsed
                differently from the rest of the data.
            data_grp (None or h5py.Group): If specified, the h5py Group under which a new group wtih name
                @traj_grp_name will be created. If None, will default to "data" group
            video_writers (None or dict): If specified, a dictionary mapping observation keys to video writers
                for saving video frames during replay

        Returns:
            Tuple[h5py.Group, dict(str, hdf5.Dataset)]: Generated hdf5 group and datasets to store the trajectory data in the future
        """
        traj_dsets = dict()
        nested_keys = set(nested_keys)
        for k in nested_keys:
            traj_dsets[k] = dict()
        data_grp = self.hdf5_file.require_group("data") if data_grp is None else data_grp
        traj_grp = data_grp.create_group(traj_grp_name)
        log.info(f"Number of samples: {num_samples}")
        traj_grp.attrs["num_samples"] = num_samples

        for k, dat in step_data.items():
            if k in nested_keys:
                obs_grp = traj_grp.create_group(k)
                for mod, step_mod_data in dat.items():
                    if mod.split("::")[-1] != "seg_semantic":  # Don't store seg semantic for now
                        if video_writers is None or mod not in video_writers.keys():
                            traj_dsets[k][mod] = obs_grp.create_dataset(
                                mod,
                                shape=(num_samples, *step_mod_data.shape),
                                dtype=step_mod_data.numpy().dtype,
                                **self.compression,
                                chunks=(1, *step_mod_data.shape),
                                shuffle=True,
                            )
                        else:
                            log.info(f"Skipping storing {mod} in h5, writing to video instead.")
            else:
                traj_dsets[k] = traj_grp.create_dataset(
                    k, shape=(num_samples, *dat.shape), dtype=dat.numpy().dtype, **self.compression, shuffle=True
                )

        return traj_grp, traj_dsets

    def flush_partial_traj(self, num_samples: int, video_writers=None):
        """
        Flush the current trajectory data to file.
        If flush_every_n_steps is greater than 0, flush the current trajectory data to file every n steps.
        Args:
            num_samples: (int): The number of samples to flush.
            video_writers: (None or dict): If specified, a dictionary mapping observation keys to video writers
                for saving video frames during replay
        """
        log.info(f"Storing partial trajectory at step {self.current_episode_step_count}...")
        assert self.flush_every_n_steps > 0, "flush_every_n_steps must be greater than 0 to flush partial trajectory"
        data_length_to_flush = len(self.current_traj_history)
        # At step 0, we only have observation data, so observation data will only have one more offset than others
        if self.current_episode_step_count == 0:
            assert data_length_to_flush == 1
            for key, dat in self.current_traj_history[0].items():
                for mod in dat.keys():
                    if video_writers is not None and mod in video_writers.keys():
                        # write to video
                        write_video(
                            self.current_traj_history[0][key][mod].unsqueeze(0).numpy(),
                            video_writer=video_writers[mod],
                            batch_size=None,
                            mode=mod.split("::")[-1],
                        )
                    else:
                        self.traj_dsets[key][mod][0] = self.current_traj_history[0][key][mod]
        else:
            for key, dat in self.current_traj_history[0].items():
                if isinstance(dat, dict):
                    for mod in dat.keys():
                        obs_data_length = (
                            data_length_to_flush
                            if self.current_episode_step_count < num_samples
                            else data_length_to_flush - 1
                        )
                        if obs_data_length > 0:
                            data_to_write = th.stack(
                                [self.current_traj_history[i][key][mod] for i in range(obs_data_length)], dim=0
                            )
                            if video_writers is not None and mod in video_writers.keys():
                                # write to video
                                write_video(
                                    data_to_write.numpy(),
                                    video_writer=video_writers[mod],
                                    batch_size=None,
                                    mode=mod.split("::")[-1],
                                )
                            else:
                                self.traj_dsets[key][mod][
                                    self.current_episode_step_count
                                    - data_length_to_flush
                                    + 1 : self.current_episode_step_count + 1
                                ] = data_to_write
                else:
                    self.traj_dsets[key][
                        self.current_episode_step_count - data_length_to_flush : self.current_episode_step_count
                    ] = th.stack([self.current_traj_history[i][key] for i in range(data_length_to_flush)], dim=0)
        # Reset the current trajectory history
        self.current_traj_history = []

    def flush_current_traj(self):
        """
        Flush current trajectory data
        For playback, we assume that all data needs to be stored.
        """
        if self.flush_every_n_steps == 0:
            super().flush_current_traj()
        else:
            self.postprocess_traj_group(self.current_traj_grp)
            self.flush_current_file()
            # Clear trajectory and transition buffers
            self.traj_count += 1
            self.current_episode_step_count = 0
            self.current_traj_history = []<|MERGE_RESOLUTION|>--- conflicted
+++ resolved
@@ -779,16 +779,11 @@
             config["scene"]["scene_file"] = merge_scene_files(
                 scene_a=full_scene_json, scene_b=config["scene"]["scene_file"], keep_robot_from="b"
             )
-<<<<<<< HEAD
             # Overwrite rooms type to avoid loading room types from the hdf5 file
             config["scene"]["load_room_types"] = None
             config["scene"]["load_room_instances"] = load_room_instances
         else:
             config["scene"]["scene_file"] = json.loads(f["data"].attrs["scene_file"])
-=======
-            config["scene"]["load_room_types"] = None
-            config["scene"]["load_room_instances"] = None
->>>>>>> ddc91474
 
         # Use dummy task if not loading task
         if not include_task:
