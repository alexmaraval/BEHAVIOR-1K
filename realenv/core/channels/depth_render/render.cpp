--- conflicted
+++ resolved
@@ -625,13 +625,10 @@
         //int nByte = nSize*sizeof(unsigned short);
         int nByte = nSize*sizeof(float);
 
-<<<<<<< HEAD
         // create buffer, 3 channels per Pixel
         float* dataBuffer = (float*)malloc(nByte);
-=======
         // First let's create our buffer, 3 channels per Pixel
         //float* dataBuffer = (float*)malloc(nByte);
->>>>>>> 684b9fbd
         //char* dataBuffer = (char*)malloc(nSize*sizeof(char));
 
         //float * dataBuffer_c = (float * ) malloc(windowWidth*windowHeight * sizeof(float));
@@ -831,155 +828,7 @@
                 // Unmap the OpenGL texture so that it can be rewritten
                 checkCudaErrors(cudaGraphicsUnmapResources(1, &resource));
 
-<<<<<<< HEAD
-            // Clear the screen
-            glClear(GL_COLOR_BUFFER_BIT | GL_DEPTH_BUFFER_BIT);
-
-            // Use our shader
-            glUseProgram(programID);
-
-            // Compute the MVP matrix from keyboard and mouse input
-            // computeMatricesFromInputs();
-            // computeMatricesFromFile(name_loc);
-            float fov = glm::radians(90.0f);
-            glm::mat4 ProjectionMatrix = glm::perspective(fov, 1.0f, 0.1f, 5000.0f); 
-            // TODO: (hzyjerry) near & far are not verified, but accuracy seems to work well
-            glm::mat4 ViewMatrix =  getView(viewMat, k);
-            //glm::mat4 ViewMatrix = getViewMatrix();
-            glm::mat4 viewMatPose = glm::inverse(ViewMatrix);
-
-
-            glm::mat4 ModelMatrix = glm::mat4(1.0);
-
-            pose_idx ++;
-
-            //glm::mat4 tempMat = getViewMatrix();
-            //debug_mat(tempMat, "csv");
-
-            // glm::mat4 revertZ = glm::mat4();
-            // revertZ[2][2] = -1;
-            // glm::quat rotateZ_N90 = glm::quat(glm::vec3(0.0f, 0.0f, glm::radians(-90.0f)));
-			// glm::quat rotateX_90 = glm::quat(glm::vec3(glm::radians(-90.0f), 0.0f, 0.0f));
-
-            //glm::mat4 MVP = ProjectionMatrix * ViewMatrix * revertZ * ModelMatrix;
-            glm::mat4 MVP = ProjectionMatrix * ViewMatrix * ModelMatrix;
-
-            // Send our transformation to the currently bound shader,
-            // in the "MVP" uniform
-            glUniformMatrix4fv(MatrixID, 1, GL_FALSE, &MVP[0][0]);
-            glUniformMatrix4fv(ModelMatrixID, 1, GL_FALSE, &ModelMatrix[0][0]);
-            glUniformMatrix4fv(ViewMatrixID, 1, GL_FALSE, &ViewMatrix[0][0]);
-
-            glm::vec3 lightPos = glm::vec3(4,4,4);
-            glUniform3f(LightID, lightPos.x, lightPos.y, lightPos.z);
-
-            // Bind our texture in Texture Unit 0
-            glActiveTexture(GL_TEXTURE0);
-            glBindTexture(GL_TEXTURE_2D, Texture);
-            // Set our "myTextureSampler" sampler to use Texture Unit 0
-            glUniform1i(TextureID, 0);
-
-            // 1rst attribute buffer : vertices
-            glEnableVertexAttribArray(0);
-            glBindBuffer(GL_ARRAY_BUFFER, vertexbuffer);
-            glVertexAttribPointer(
-                0,                  // attribute
-                3,                  // size
-                GL_FLOAT,           // type
-                GL_FALSE,           // normalized?
-                0,                  // stride
-                (void*)0            // array buffer offset
-            );
-
-            // 2nd attribute buffer : UVs
-            glEnableVertexAttribArray(1);
-            glBindBuffer(GL_ARRAY_BUFFER, uvbuffer);
-            glVertexAttribPointer(
-                1,                                // attribute
-                2,                                // size
-                GL_FLOAT,                         // type
-                GL_FALSE,                         // normalized?
-                0,                                // stride
-                (void*)0                          // array buffer offset
-            );
-
-            // 3rd attribute buffer : normals
-            glEnableVertexAttribArray(2);
-            glBindBuffer(GL_ARRAY_BUFFER, normalbuffer);
-            glVertexAttribPointer(
-                2,                                // attribute
-                3,                                // size
-                GL_FLOAT,                         // type
-                GL_FALSE,                         // normalized?
-                0,                                // stride
-                (void*)0                          // array buffer offset
-            );
-
-            // Index buffer
-            glBindBuffer(GL_ELEMENT_ARRAY_BUFFER, elementbuffer);
-
-            // Draw the triangles !
-            glDrawElements(
-                GL_TRIANGLES,      // mode
-                indices.size(),    // count
-                GL_UNSIGNED_INT,   // type
-                (void*)0           // element array buffer offset
-            );
-
-            glDisableVertexAttribArray(0);
-            glDisableVertexAttribArray(1);
-			glDisableVertexAttribArray(2);
-	
-            /*
-            // Render to the screen
-            glBindFramebuffer(GL_FRAMEBUFFER, 0);
-            // Render on the whole framebuffer, complete from the lower left corner to the upper right
-            glViewport(0,0,windowWidth,windowHeight);
-
-            // Clear the screen
-            glClear( GL_COLOR_BUFFER_BIT | GL_DEPTH_BUFFER_BIT);
-
-            // Use our shader
-            glUseProgram(quad_programID);
-
-            // Bind our texture in Texture Unit 0
-            glActiveTexture(GL_TEXTURE0);
-            glBindTexture(GL_TEXTURE_2D, renderedTexture);
-            //glBindTexture(GL_TEXTURE_2D, depthTexture);
-            // Set our "renderedTexture" sampler to use Texture Unit 0
-            glUniform1i(texID, 0);
-
-            glUniform1f(timeID, (float)(glfwGetTime()*10.0f) );
-
-            // 1rst attribute buffer : vertices
-            glEnableVertexAttribArray(0);
-            glBindBuffer(GL_ARRAY_BUFFER, quad_vertexbuffer);
-            glVertexAttribPointer(
-                0,                  // attribute 0. No particular reason for 0, but must match the layout in the shader.
-                3,                  // size
-                GL_FLOAT,           // type
-                GL_FALSE,           // normalized?
-                0,                  // stride
-                (void*)0            // array buffer offset
-            );
-
-            // Draw the triangles !
-            glDrawArrays(GL_TRIANGLES, 0, 6); // 2*3 indices starting at 0 -> 2 triangles
-
-            glDisableVertexAttribArray(0);
-            */
-
-            /*
-            if (false) {
-                char buffer[100];
-                //printf("before: %s\n", buffer);
-                sprintf(buffer, "/home/jerry/Pictures/%s_mist.png", filename);
-                //printf("after: %s\n", buffer);
-                //printf("file name is %s\n", filename);
-                //printf("saving screenshot to %s\n", buffer);
-                save_screenshot(buffer, windowWidth, windowHeight, renderedTexture);
-=======
->>>>>>> 684b9fbd
+
             }
             checkCudaErrors(cudaStreamSynchronize(0));
             zmq::message_t reply (panoWidth*panoHeight*sizeof(float));							
