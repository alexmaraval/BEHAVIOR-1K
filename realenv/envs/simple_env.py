import gym
from gym import error, spaces, utils
from gym.utils import seeding
import realenv
from realenv.core.engine import Engine
from realenv.core.render.profiler import Profiler
from realenv.core.scoreboard.realtime_plot import MPRewardDisplayer, RewardDisplayer
import numpy as np
import zmq
import time
import os
import random
import cv2
import gym

class SimpleEnv(gym.Env):
  """Bare bone room environment with no addtional constraint (disturbance, friction, gravity change)
  """
  def __init__(self, human=False, debug=True, model_id="11HB6XZSh1Q", scale_up = 1):
    self.debug_mode = debug
    self.human      = human
    self.model_id   = model_id
    self.scale_up   = scale_up
    self.engine = None
    file_dir = os.path.dirname(__file__)

  def _engine_setup(self):
    self.r_visuals, self.r_physics, self.p_channel = self.engine.setup_all()
    if self.debug_mode:
      self.r_displayer = RewardDisplayer()

  def _step(self, action):
    try:
<<<<<<< HEAD
      with Profiler("Physics to screen"):
        obs, reward, done, meta = self.r_physics.step(action)

      pose = [meta['eye_pos'], meta['eye_quat']]

      with Profiler("Render to screen"):
        if not self.debug_mode:
          visuals = self.r_visuals.renderOffScreen(pose)
        else:
=======
      #renderer.renderToScreen(sources, source_depths, poses, model, target, target_depth, rts)
      if not self.debug_mode:
        pose, state = self.r_physics.renderOffScreen(action)
        #reward = random.randrange(-8, 20)
        reward = self.reward_func(self.state_old, state)
        self.state_old = state
        visuals = self.r_visuals.renderOffScreen(pose)
      else:
        with Profiler("Physics to screen"):
          pose, state = self.r_physics.renderToScreen(action)
        #reward = random.randrange(-8, 20)
        with Profiler("Reward func"):
          reward = self.reward_func(self.state_old, state)
        #self.r_displayer.add_reward(reward)
        self.state_old = state
        #with Profiler("Display reward"):
        
        with Profiler("Render to screen"):
>>>>>>> 684b9fbd
          visuals = self.r_visuals.renderToScreen(pose)

      return visuals, reward , done, {}
    except Exception as e:
      self._end()
      raise(e)

  def _reset(self):
    self.r_physics.reset()
    return

  def _render(self, mode='human', close=False):
    return

  def _end(self):
    ## TODO (hzyjerry): this does not kill cleanly
    ## to reproduce bug, set human = false, debug_mode = false
    self.engine.cleanUp()
    return

  @property
  def action_space(self):
    return self.r_physics.action_space


class HumanoidWalkingEnv(SimpleEnv):
  def __init__(self):
    SimpleEnv.__init__(self)
    self.engine = Engine(self.model_id, self.human, self.debug_mode, "PhysicsHumanoidWalkingEnv-v0")
    self._engine_setup()


class AntWalkingEnv(SimpleEnv):
  def __init__(self):
    SimpleEnv.__init__(self)
    self.engine = Engine(self.model_id, self.human, self.debug_mode, "PhysicsAntWalkingEnv-v0")
    self._engine_setup()


class HuskyWalkingEnv(SimpleEnv):
  def __init__(self):
    SimpleEnv.__init__(self)
    self.engine = Engine(self.model_id, self.human, self.debug_mode, "PhysicsHuskyWalkingEnv-v0")
    self._engine_setup()<|MERGE_RESOLUTION|>--- conflicted
+++ resolved
@@ -31,7 +31,6 @@
 
   def _step(self, action):
     try:
-<<<<<<< HEAD
       with Profiler("Physics to screen"):
         obs, reward, done, meta = self.r_physics.step(action)
 
@@ -41,26 +40,7 @@
         if not self.debug_mode:
           visuals = self.r_visuals.renderOffScreen(pose)
         else:
-=======
-      #renderer.renderToScreen(sources, source_depths, poses, model, target, target_depth, rts)
-      if not self.debug_mode:
-        pose, state = self.r_physics.renderOffScreen(action)
-        #reward = random.randrange(-8, 20)
-        reward = self.reward_func(self.state_old, state)
-        self.state_old = state
-        visuals = self.r_visuals.renderOffScreen(pose)
-      else:
-        with Profiler("Physics to screen"):
-          pose, state = self.r_physics.renderToScreen(action)
-        #reward = random.randrange(-8, 20)
-        with Profiler("Reward func"):
-          reward = self.reward_func(self.state_old, state)
-        #self.r_displayer.add_reward(reward)
-        self.state_old = state
-        #with Profiler("Display reward"):
-        
-        with Profiler("Render to screen"):
->>>>>>> 684b9fbd
+
           visuals = self.r_visuals.renderToScreen(pose)
 
       return visuals, reward , done, {}
