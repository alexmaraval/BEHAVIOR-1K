--- conflicted
+++ resolved
@@ -15,11 +15,6 @@
     
     (:init 
         (ontop wine_bottle.n.01_1 breakfast_table.n.01_1) 
-<<<<<<< HEAD
-        (ontop hamburger.n.01_1 breakfast_table.n.01_1) 
-=======
-        (ontop hamburger.n.01_1 breakfast_table.n.01_1)
->>>>>>> 94480c32
         (ontop hamburger.n.01_2 breakfast_table.n.01_1) 
         (ontop burrito.n.01_1 breakfast_table.n.01_1) 
         (ontop burrito.n.01_2 breakfast_table.n.01_1) 
