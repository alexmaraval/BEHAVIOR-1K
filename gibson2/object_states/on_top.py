--- conflicted
+++ resolved
@@ -46,10 +46,6 @@
         bbox_contain = (aabb_contains_point(
             base_center[:2], aabb2d_from_aabb(bottom_aabb)))
 
-<<<<<<< HEAD
         touching = self.obj.states[Touching].get_value(other)
-=======
-        touching = self.obj.states['touching'].get_value(other)
 
->>>>>>> 7be7def3
         return height_correct and bbox_contain and touching