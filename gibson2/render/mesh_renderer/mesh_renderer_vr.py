--- conflicted
+++ resolved
@@ -108,11 +108,8 @@
         self.show_instr_func = show_instr_func
         self.switch_instr_func = switch_instr_func  
 
-<<<<<<< HEAD
         self.is_showing = True
 
-=======
->>>>>>> fef30100
         # Text displaying next conditions
         self.condition_text = s.add_vr_overlay_text(text_data=self.start_text, font_size=60, font_style='Regular', 
                             color=[0,0,0], pos=[150, 150])
