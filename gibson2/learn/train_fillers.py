--- conflicted
+++ resolved
@@ -29,33 +29,6 @@
         m.bias.data.fill_(0)
 
 
-<<<<<<< HEAD
-=======
-def crop(source, source_depth, target, zoom = 1, patchsize = 256):
-    bs = source.size(0)
-    if zoom > 1:
-        source = F.avg_pool2d(source, zoom, zoom)
-        source_depth = F.avg_pool2d(source_depth, zoom, zoom)
-        target = F.avg_pool2d(target, zoom, zoom)
-
-    source_cropped = Variable(torch.zeros(4 * bs, 3, patchsize, patchsize)).cuda()
-    source_depth_cropped = Variable(torch.zeros(4 * bs, 2, patchsize, patchsize)).cuda()
-    target_cropped = Variable(torch.zeros(4 * bs, 3, patchsize, patchsize)).cuda()
-    p = patchsize//2
-    for i in range(bs):
-        for j in range(4):
-            idx = i * 4 + j
-            blurry_margin = 1024 // 8 // zoom
-            centerx = np.random.randint(blurry_margin + p, 1024//zoom - blurry_margin - p)
-            centery = np.random.randint(p, 1024//zoom * 2 - p)
-            source_cropped[idx] = source[i, :, centerx - p:centerx + p, centery - p:centery + p]
-            source_depth_cropped[idx] = source_depth[i, :, centerx - p:centerx + p, centery - p:centery + p]
-            target_cropped[idx] = target[i, :, centerx - p:centerx + p, centery - p:centery + p]
-
-    return source_cropped, source_depth_cropped, target_cropped
-
-
->>>>>>> 8788b7af
 def main():
     parser = argparse.ArgumentParser()
     parser.add_argument('--dataroot', required=True, help='path to dataset')
@@ -175,16 +148,12 @@
     imgnet_mean = torch.from_numpy(np.array([0.485, 0.456, 0.406]).astype(np.float32)).clone()
     imgnet_std = torch.from_numpy(np.array([0.229, 0.224, 0.225]).astype(np.float32)).clone()
 
-<<<<<<< HEAD
     imgnet_mean_img = Variable(
         imgnet_mean.view(1, 3, 1, 1).repeat(opt.batchsize * 4, 1, patchsize, patchsize)).cuda()
     imgnet_std_img = Variable(
         imgnet_std.view(1, 3, 1, 1).repeat(opt.batchsize * 4, 1, patchsize, patchsize)).cuda()
     test_loader_enum = enumerate(dataloader_test)
-=======
-    imgnet_mean_img = Variable(imgnet_mean.view(1, 3, 1, 1).repeat(opt.batchsize * 4, 1, patchsize, patchsize)).cuda()
-    imgnet_std_img = Variable(imgnet_std.view(1, 3, 1, 1).repeat(opt.batchsize * 4, 1, patchsize, patchsize)).cuda()
->>>>>>> 8788b7af
+
 
     test_loader_enum = enumerate(dataloader_test)
     for epoch in range(current_epoch, opt.nepoch):
@@ -319,13 +288,9 @@
 
             optimizerG.step()
 
-<<<<<<< HEAD
             print('[%d/%d][%d/%d] %d MSEloss: %f' %
                   (epoch, opt.nepoch, i, len(dataloader), step, loss.data.item()))
-=======
-            print('[%d/%d][%d/%d] %d MSEloss: %f G_loss %f D_loss %f' % (
-            epoch, opt.nepoch, i, len(dataloader), step, loss.data[0], errG_data, errD_data))
->>>>>>> 8788b7af
+
 
             if i % 200 == 0:
 
