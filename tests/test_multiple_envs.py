--- conflicted
+++ resolved
@@ -6,9 +6,10 @@
 from omnigibson.macros import gm
 from omnigibson.utils.constants import ParticleModifyCondition
 from omnigibson.utils.transform_utils import quat_multiply
-
-
-def setup_multi_environment(num_of_envs, additional_objects_cfg=[]):
+import omnigibson.utils.transform_utils as T
+
+
+def setup_multi_environment(num_of_envs, robot="Fetch", additional_objects_cfg=[]):
     cfg = {
         "scene": {
             "type": "InteractiveTraversableScene",
@@ -17,7 +18,7 @@
         },
         "robots": [
             {
-                "type": "Fetch",
+                "type": robot,
                 "obs_modalities": [],
             }
         ],
@@ -43,7 +44,6 @@
 def test_multi_scene_dump_load_states():
 
     vec_env = setup_multi_environment(3)
-<<<<<<< HEAD
     robot_0 = vec_env.envs[0].scene.robots[0]
     robot_1 = vec_env.envs[1].scene.robots[0]
     robot_2 = vec_env.envs[2].scene.robots[0]
@@ -55,14 +55,16 @@
     dist_0_1 = robot_1_pos - robot_0_pos
     dist_1_2 = robot_2_pos - robot_1_pos
 
-    assert np.allclose(dist_0_1, dist_1_2, atol=1e-3)
+    assert th.allclose(dist_0_1, dist_1_2, atol=1e-3)
 
     # Set different poses for the cube in each environment
-    poses = [([1, 1, 0], [0, 0, 0, 1]), ([0, 2, 1], [0, 0, 0.7071, 0.7071]), ([-1, -1, 0.5], [0.5, 0.5, 0.5, 0.5])]
-
-    robot_0.set_position_orientation(*poses[0], frame="scene")
-    robot_1.set_position_orientation(*poses[1], frame="scene")
-    robot_2.set_position_orientation(*poses[2], frame="scene")
+    pose_1 = (th.tensor([1, 1, 1], dtype=th.float32), th.tensor([0, 0, 0, 1], dtype=th.float32))
+    pose_2 = (th.tensor([0, 2, 1], dtype=th.float32), th.tensor([0, 0, 0.7071, 0.7071], dtype=th.float32))
+    pose_3 = (th.tensor([-1, -1, 0.5], dtype=th.float32), th.tensor([0.5, 0.5, 0.5, 0.5], dtype=th.float32))
+
+    robot_0.set_position_orientation(*pose_1, frame="scene")
+    robot_1.set_position_orientation(*pose_2, frame="scene")
+    robot_2.set_position_orientation(*pose_3, frame="scene")
 
     # Run simulation for a bit
     for _ in range(10):
@@ -76,18 +78,10 @@
     robot_0_state = vec_env.envs[0].scene._dump_state()
     robot_1_state = vec_env.envs[1].scene._dump_state()
     robot_2_state = vec_env.envs[2].scene._dump_state()
-=======
-    robot_displacement = th.tensor([1.0, 0.0, 0.0], dtype=th.float32)
-    scene_three_robot = vec_env.envs[2].scene.robots[0]
-    robot_new_pos = scene_three_robot.get_position() + robot_displacement
-    scene_three_robot.set_position(robot_new_pos)
-    scene_three_state = vec_env.envs[2].scene._dump_state()
->>>>>>> 0d897a86
     og.clear()
 
     # recreate the environments
     vec_env = setup_multi_environment(3)
-<<<<<<< HEAD
 
     # Load the states in a different order
     vec_env.envs[1].scene._load_state(robot_1_state)
@@ -99,19 +93,13 @@
     post_robot_pos_scene_0 = vec_env.envs[0].scene.robots[0].get_position_orientation(frame="scene")
 
     # Check that the poses are the same
-    assert np.allclose(initial_robot_pos_scene_0[0], post_robot_pos_scene_0[0], atol=1e-3)
-    assert np.allclose(initial_robot_pos_scene_1[0], post_robot_pos_scene_1[0], atol=1e-3)
-    assert np.allclose(initial_robot_pos_scene_2[0], post_robot_pos_scene_2[0], atol=1e-3)
-
-    assert np.allclose(initial_robot_pos_scene_0[1], post_robot_pos_scene_0[1], atol=1e-3)
-    assert np.allclose(initial_robot_pos_scene_1[1], post_robot_pos_scene_1[1], atol=1e-3)
-    assert np.allclose(initial_robot_pos_scene_2[1], post_robot_pos_scene_2[1], atol=1e-3)
-=======
-    initial_robot_pos_scene_one = vec_env.envs[0].scene.robots[0].get_position()
-    vec_env.envs[0].scene._load_state(scene_three_state)
-    new_robot_pos_scene_one = vec_env.envs[0].scene.robots[0].get_position()
-    assert th.allclose(new_robot_pos_scene_one - initial_robot_pos_scene_one, robot_displacement, atol=1e-3)
->>>>>>> 0d897a86
+    assert th.allclose(initial_robot_pos_scene_0[0], post_robot_pos_scene_0[0], atol=1e-3)
+    assert th.allclose(initial_robot_pos_scene_1[0], post_robot_pos_scene_1[0], atol=1e-3)
+    assert th.allclose(initial_robot_pos_scene_2[0], post_robot_pos_scene_2[0], atol=1e-3)
+
+    assert th.allclose(initial_robot_pos_scene_0[1], post_robot_pos_scene_0[1], atol=1e-3)
+    assert th.allclose(initial_robot_pos_scene_1[1], post_robot_pos_scene_1[1], atol=1e-3)
+    assert th.allclose(initial_robot_pos_scene_2[1], post_robot_pos_scene_2[1], atol=1e-3)
 
     og.clear()
 
@@ -119,14 +107,12 @@
 def test_multi_scene_get_local_position():
     vec_env = setup_multi_environment(3)
 
-<<<<<<< HEAD
     robot_1_pos_local = vec_env.envs[1].scene.robots[0].get_position_orientation(frame="parent")[0]
     robot_1_pos_global = vec_env.envs[1].scene.robots[0].get_position_orientation()[0]
 
-    scene_prim = vec_env.envs[1].scene.prim
-    pos_scene = scene_prim.get_position_orientation()[0]
-
-    assert np.allclose(robot_1_pos_global, pos_scene + robot_1_pos_local, atol=1e-3)
+    pos_scene = vec_env.envs[1].scene.get_position_orientation()[0]
+
+    assert th.allclose(robot_1_pos_global, pos_scene + robot_1_pos_local, atol=1e-3)
     og.clear()
 
 
@@ -141,7 +127,7 @@
     initial_global_pos = robot.get_position_orientation()[0]
 
     # Define a new global position
-    new_global_pos = initial_global_pos + np.array([1.0, 0.5, 0.0])
+    new_global_pos = initial_global_pos + th.tensor([1.0, 0.5, 0.0], dtype=th.float32)
 
     # Set the new global position
     robot.set_position_orientation(position=new_global_pos)
@@ -150,7 +136,7 @@
     updated_global_pos = robot.get_position_orientation()[0]
 
     # Get the scene's global position
-    scene_pos = vec_env.envs[1].scene.prim.get_position_orientation()[0]
+    scene_pos = vec_env.envs[1].scene.get_position_orientation()[0]
 
     # Get the updated local position
     updated_local_pos = robot.get_position_orientation(frame="parent")[0]
@@ -159,27 +145,22 @@
     expected_local_pos = new_global_pos - scene_pos
 
     # Assert that the global position has been updated correctly
-    assert np.allclose(
+    assert th.allclose(
         updated_global_pos, new_global_pos, atol=1e-3
     ), f"Updated global position {updated_global_pos} does not match expected {new_global_pos}"
 
     # Assert that the local position has been updated correctly
-    assert np.allclose(
+    assert th.allclose(
         updated_local_pos, expected_local_pos, atol=1e-3
     ), f"Updated local position {updated_local_pos} does not match expected {expected_local_pos}"
 
     # Assert that the change in global position is correct
     global_pos_change = updated_global_pos - initial_global_pos
-    expected_change = np.array([1.0, 0.5, 0.0])
-    assert np.allclose(
+    expected_change = th.tensor([1.0, 0.5, 0.0], dtype=th.float32)
+    assert th.allclose(
         global_pos_change, expected_change, atol=1e-3
     ), f"Global position change {global_pos_change} does not match expected change {expected_change}"
 
-=======
-    dist_0_1 = robot_1_pos - robot_0_pos
-    dist_1_2 = robot_2_pos - robot_1_pos
-    assert th.allclose(dist_0_1, dist_1_2, atol=1e-3)
->>>>>>> 0d897a86
     og.clear()
 
 
@@ -187,27 +168,14 @@
     vec_env = setup_multi_environment(1)
     original_robot_pos = vec_env.envs[0].scene.robots[0].get_position_orientation()[0]
     scene_state = vec_env.envs[0].scene._dump_state()
-<<<<<<< HEAD
-    scene_prim_displacement = [10.0, 0.0, 0.0]
+    scene_prim_displacement = th.tensor([10.0, 0.0, 0.0], dtype=th.float32)
     original_scene_prim_pos = vec_env.envs[0].scene._scene_prim.get_position_orientation()[0]
-    vec_env.envs[0].scene._scene_prim.set_position_orientation(
-        position=original_scene_prim_pos + scene_prim_displacement
-    )
+    vec_env.envs[0].scene.set_position_orientation(position=original_scene_prim_pos + scene_prim_displacement)
     vec_env.envs[0].scene._load_state(scene_state)
     new_scene_prim_pos = vec_env.envs[0].scene._scene_prim.get_position_orientation()[0]
     new_robot_pos = vec_env.envs[0].scene.robots[0].get_position_orientation()[0]
-    assert np.allclose(new_scene_prim_pos - original_scene_prim_pos, scene_prim_displacement, atol=1e-3)
-    assert np.allclose(new_robot_pos - original_robot_pos, scene_prim_displacement, atol=1e-3)
-=======
-    scene_prim_displacement = th.tensor([10.0, 0.0, 0.0], dtype=th.float32)
-    original_scene_prim_pos = vec_env.envs[0].scene._scene_prim.get_position()
-    vec_env.envs[0].scene.set_position_orientation(position=original_scene_prim_pos + scene_prim_displacement)
-    vec_env.envs[0].scene._load_state(scene_state)
-    new_scene_prim_pos = vec_env.envs[0].scene._scene_prim.get_position()
-    new_robot_pos = vec_env.envs[0].scene.robots[0].get_position()
     assert th.allclose(new_scene_prim_pos - original_scene_prim_pos, scene_prim_displacement, atol=1e-3)
     assert th.allclose(new_robot_pos - original_robot_pos, scene_prim_displacement, atol=1e-3)
->>>>>>> 0d897a86
 
     og.clear()
 
@@ -256,12 +224,9 @@
     # Get the robot from the second environment
     robot = vec_env.envs[1].scene.robots[0]
 
-    # Get the scene prim
-    scene_prim = vec_env.envs[1].scene.prim
-
     # Define a new position and orientation relative to the scene
-    new_relative_pos = np.array([1.0, 2.0, 0.5])
-    new_relative_ori = np.array([0, 0, 0.7071, 0.7071])  # 90 degrees rotation around z-axis
+    new_relative_pos = th.tensor([1.0, 2.0, 0.5])
+    new_relative_ori = th.tensor([0, 0, 0.7071, 0.7071])  # 90 degrees rotation around z-axis
 
     # Set the new position and orientation relative to the scene
     robot.set_position_orientation(position=new_relative_pos, orientation=new_relative_ori, frame="scene")
@@ -270,17 +235,17 @@
     updated_relative_pos, updated_relative_ori = robot.get_position_orientation(frame="scene")
 
     # Assert that the relative position has been updated correctly
-    assert np.allclose(
+    assert th.allclose(
         updated_relative_pos, new_relative_pos, atol=1e-3
     ), f"Updated relative position {updated_relative_pos} does not match expected {new_relative_pos}"
 
     # Assert that the relative orientation has been updated correctly
-    assert np.allclose(
+    assert th.allclose(
         updated_relative_ori, new_relative_ori, atol=1e-3
     ), f"Updated relative orientation {updated_relative_ori} does not match expected {new_relative_ori}"
 
     # Get the scene's global position and orientation
-    scene_pos, scene_ori = scene_prim.get_position_orientation()
+    scene_pos, scene_ori = vec_env.envs[1].scene.get_position_orientation()
 
     # Get the robot's global position and orientation
     global_pos, global_ori = robot.get_position_orientation()
@@ -289,7 +254,7 @@
     expected_global_pos = scene_pos + updated_relative_pos
 
     # Assert that the global position is correct
-    assert np.allclose(
+    assert th.allclose(
         global_pos, expected_global_pos, atol=1e-3
     ), f"Global position {global_pos} does not match expected {expected_global_pos}"
 
@@ -297,6 +262,238 @@
     expected_global_ori = quat_multiply(scene_ori, new_relative_ori)
 
     # Assert that the global orientation is correct
-    assert np.allclose(
+    assert th.allclose(
         global_ori, expected_global_ori, atol=1e-3
-    ), f"Global orientation {global_ori} does not match expected {expected_global_ori}"+    ), f"Global orientation {global_ori} does not match expected {expected_global_ori}"
+
+    og.clear()
+
+def test_tiago_getter():
+
+    vec_env = setup_multi_environment(2, robot="Tiago")
+    robot1 = vec_env.envs[0].scene.robots[0]
+
+    robot1_world_position, robot1_world_orientation = robot1.get_position_orientation()
+    robot1_scene_position, robot1_scene_orientation = robot1.get_position_orientation(frame="scene")
+    robot1_parent_position, robot1_parent_orientation = robot1.get_position_orientation(frame="parent")
+    
+    # Test the get_position_orientation method for 3 different frames
+    # since the robot is at the origin, the position and orientation should be the same
+    assert th.allclose(robot1_world_position, robot1_parent_position, atol=1e-3)
+    assert th.allclose(robot1_world_position, robot1_scene_position, atol=1e-3)
+    assert th.allclose(robot1_world_orientation, robot1_parent_orientation, atol=1e-3)
+    assert th.allclose(robot1_world_orientation, robot1_scene_orientation, atol=1e-3)
+
+    # test if the scene position is non-zero, the getter with parent and world frame should return different values
+    robot2 = vec_env.envs[1].scene.robots[0]
+    scene_position, scene_orientation = vec_env.envs[1].scene.get_position_orientation()
+    
+    robot2_world_position, robot2_world_orientation = robot2.get_position_orientation()
+    robot2_scene_position, robot2_scene_orientation = robot2.get_position_orientation(frame="scene")
+    robot2_parent_position, robot2_parent_orientation = robot2.get_position_orientation(frame="parent")
+
+    assert th.allclose(robot2_parent_position, robot2_scene_position, atol=1e-3)
+    assert th.allclose(robot2_parent_orientation, robot2_scene_orientation, atol=1e-3)
+
+    combined_position, combined_orientation = T.pose_transform(scene_position, scene_orientation, robot2_parent_position, robot2_parent_orientation)
+    assert th.allclose(robot2_world_position, combined_position, atol=1e-3)
+    assert th.allclose(robot2_world_orientation, combined_orientation, atol=1e-3)
+
+    # Clean up
+    og.clear()
+
+def test_tiago_setter():
+    vec_env = setup_multi_environment(2, robot="Tiago")
+
+    # use a robot with non-zero scene position
+    robot = vec_env.envs[1].scene.robots[0]
+    
+    # Test setting position and orientation in world frame
+    new_world_pos = th.tensor([1.0, 2.0, 0.5])
+    new_world_ori = T.euler2quat(th.tensor([0, 0, th.pi/2]))
+    robot.set_position_orientation(new_world_pos, new_world_ori)
+    
+    got_world_pos, got_world_ori = robot.get_position_orientation()
+    assert th.allclose(got_world_pos, new_world_pos, atol=1e-3)
+    assert th.allclose(got_world_ori, new_world_ori, atol=1e-3)
+    
+    # Test setting position and orientation in scene frame
+    new_scene_pos = th.tensor([0.5, 1.0, 0.25])
+    new_scene_ori = T.euler2quat(th.tensor([0, th.pi/4, 0]))
+    robot.set_position_orientation(new_scene_pos, new_scene_ori, frame="scene")
+    
+    got_scene_pos, got_scene_ori = robot.get_position_orientation(frame="scene")
+    assert th.allclose(got_scene_pos, new_scene_pos, atol=1e-3)
+    assert th.allclose(got_scene_ori, new_scene_ori, atol=1e-3)
+    
+    # Test setting position and orientation in parent frame
+    new_parent_pos = th.tensor([-1.0, -2.0, 0.1])
+    new_parent_ori = T.euler2quat(th.tensor([th.pi/6, 0, 0]))
+    robot.set_position_orientation(new_parent_pos, new_parent_ori, frame="parent")
+    
+    got_parent_pos, got_parent_ori = robot.get_position_orientation(frame="parent")
+    assert th.allclose(got_parent_pos, new_parent_pos, atol=1e-3)
+    assert th.allclose(got_parent_ori, new_parent_ori, atol=1e-3)
+    
+    # Verify that world frame position/orientation has changed after setting in parent frame
+    got_world_pos, got_world_ori = robot.get_position_orientation()
+    assert not th.allclose(got_world_pos, new_world_pos, atol=1e-3)
+    assert not th.allclose(got_world_ori, new_world_ori, atol=1e-3)
+    
+    # Clean up
+    og.clear()
+
+    # assert that when the simulator is stopped, the behavior for getter/setter is not affected
+    vec_env = setup_multi_environment(2)
+    og.sim.stop()
+
+    # use a robot with non-zero scene position
+    robot = vec_env.envs[1].scene.robots[0]
+    
+    # Test setting position and orientation in world frame
+    new_world_pos = th.tensor([1.0, 2.0, 0.5])
+    new_world_ori = T.euler2quat(th.tensor([0, 0, th.pi/2]))
+    robot.set_position_orientation(new_world_pos, new_world_ori)
+    
+    got_world_pos, got_world_ori = robot.get_position_orientation()
+    assert th.allclose(got_world_pos, new_world_pos, atol=1e-3)
+    assert th.allclose(got_world_ori, new_world_ori, atol=1e-3)
+    
+    # Test setting position and orientation in scene frame
+    new_scene_pos = th.tensor([0.5, 1.0, 0.25])
+    new_scene_ori = T.euler2quat(th.tensor([0, th.pi/4, 0]))
+    robot.set_position_orientation(new_scene_pos, new_scene_ori, frame="scene")
+    
+    got_scene_pos, got_scene_ori = robot.get_position_orientation(frame="scene")
+    assert th.allclose(got_scene_pos, new_scene_pos, atol=1e-3)
+    assert th.allclose(got_scene_ori, new_scene_ori, atol=1e-3)
+    
+    # Test setting position and orientation in parent frame
+    new_parent_pos = th.tensor([-1.0, -2.0, 0.1])
+    new_parent_ori = T.euler2quat(th.tensor([th.pi/6, 0, 0]))
+    robot.set_position_orientation(new_parent_pos, new_parent_ori, frame="parent")
+    
+    got_parent_pos, got_parent_ori = robot.get_position_orientation(frame="parent")
+    assert th.allclose(got_parent_pos, new_parent_pos, atol=1e-3)
+    assert th.allclose(got_parent_ori, new_parent_ori, atol=1e-3)
+    
+    # Verify that world frame position/orientation has changed after setting in parent frame
+    got_world_pos, got_world_ori = robot.get_position_orientation()
+    assert not th.allclose(got_world_pos, new_world_pos, atol=1e-3)
+    assert not th.allclose(got_world_ori, new_world_ori, atol=1e-3)
+
+    og.clear()
+
+def test_behavior_getter():
+
+    vec_env = setup_multi_environment(2, robot="BehaviorRobot")
+    robot1 = vec_env.envs[0].scene.robots[0]
+
+    robot1_world_position, robot1_world_orientation = robot1.get_position_orientation()
+    robot1_scene_position, robot1_scene_orientation = robot1.get_position_orientation(frame="scene")
+    robot1_parent_position, robot1_parent_orientation = robot1.get_position_orientation(frame="parent")
+    
+    # Test the get_position_orientation method for 3 different frames
+    # since the robot is at the origin, the position and orientation should be the same
+    assert th.allclose(robot1_world_position, robot1_parent_position, atol=1e-3)
+    assert th.allclose(robot1_world_position, robot1_scene_position, atol=1e-3)
+    assert th.allclose(robot1_world_orientation, robot1_parent_orientation, atol=1e-3)
+    assert th.allclose(robot1_world_orientation, robot1_scene_orientation, atol=1e-3)
+
+    # test if the scene position is non-zero, the getter with parent and world frame should return different values
+    robot2 = vec_env.envs[1].scene.robots[0]
+    scene_position, scene_orientation = vec_env.envs[1].scene.get_position_orientation()
+    robot2_world_position, robot2_world_orientation = robot2.get_position_orientation()
+    robot2_scene_position, robot2_scene_orientation = robot2.get_position_orientation(frame="scene")
+    robot2_parent_position, robot2_parent_orientation = robot2.get_position_orientation(frame="parent")
+
+    assert th.allclose(robot2_parent_position, robot2_scene_position, atol=1e-3)
+    assert th.allclose(robot2_parent_orientation, robot2_scene_orientation, atol=1e-3)
+
+    combined_position, combined_orientation = T.pose_transform(scene_position, scene_orientation, robot2_parent_position, robot2_parent_orientation)
+    assert th.allclose(robot2_world_position, combined_position, atol=1e-3)
+    assert th.allclose(robot2_world_orientation, combined_orientation, atol=1e-3)
+
+    # Clean up
+    og.clear()
+
+def test_behavior_setter():
+    vec_env = setup_multi_environment(2, robot="BehaviorRobot")
+
+    # use a robot with non-zero scene position
+    robot = vec_env.envs[1].scene.robots[0]
+    
+    # Test setting position and orientation in world frame
+    new_world_pos = th.tensor([1.0, 2.0, 0.5])
+    new_world_ori = T.euler2quat(th.tensor([0, 0, th.pi/2]))
+
+    robot.set_position_orientation(new_world_pos, new_world_ori)
+    
+    got_world_pos, got_world_ori = robot.get_position_orientation()
+    assert th.allclose(got_world_pos, new_world_pos, atol=1e-3)
+    assert th.allclose(got_world_ori, new_world_ori, atol=1e-3)
+    
+    # Test setting position and orientation in scene frame
+    new_scene_pos = th.tensor([0.5, 1.0, 0.25])
+    new_scene_ori = T.euler2quat(th.tensor([0, th.pi/4, 0]))
+    robot.set_position_orientation(new_scene_pos, new_scene_ori, frame="scene")
+    
+    got_scene_pos, got_scene_ori = robot.get_position_orientation(frame="scene")
+    assert th.allclose(got_scene_pos, new_scene_pos, atol=1e-3)
+    assert th.allclose(got_scene_ori, new_scene_ori, atol=1e-3)
+    
+    # Test setting position and orientation in parent frame
+    new_parent_pos = th.tensor([-1.0, -2.0, 0.1])
+    new_parent_ori = T.euler2quat(th.tensor([th.pi/6, 0, 0]))
+    robot.set_position_orientation(new_parent_pos, new_parent_ori, frame="parent")
+    
+    got_parent_pos, got_parent_ori = robot.get_position_orientation(frame="parent")
+    assert th.allclose(got_parent_pos, new_parent_pos, atol=1e-3)
+    assert th.allclose(got_parent_ori, new_parent_ori, atol=1e-3)
+    
+    # Verify that world frame position/orientation has changed after setting in parent frame
+    got_world_pos, got_world_ori = robot.get_position_orientation()
+    assert not th.allclose(got_world_pos, new_world_pos, atol=1e-3)
+    assert not th.allclose(got_world_ori, new_world_ori, atol=1e-3)
+    
+    # Clean up
+    og.clear()
+
+    # assert that when the simulator is stopped, the behavior for getter/setter is not affected
+    vec_env = setup_multi_environment(2)
+    og.sim.stop()
+
+    # use a robot with non-zero scene position
+    robot = vec_env.envs[1].scene.robots[0]
+    
+    # Test setting position and orientation in world frame
+    new_world_pos = th.tensor([1.0, 2.0, 0.5])
+    new_world_ori = T.euler2quat(th.tensor([0, 0, th.pi/2]))
+    robot.set_position_orientation(new_world_pos, new_world_ori)
+    
+    got_world_pos, got_world_ori = robot.get_position_orientation()
+    assert th.allclose(got_world_pos, new_world_pos, atol=1e-3)
+    assert th.allclose(got_world_ori, new_world_ori, atol=1e-3)
+    
+    # Test setting position and orientation in scene frame
+    new_scene_pos = th.tensor([0.5, 1.0, 0.25])
+    new_scene_ori = T.euler2quat(th.tensor([0, th.pi/4, 0]))
+    robot.set_position_orientation(new_scene_pos, new_scene_ori, frame="scene")
+    
+    got_scene_pos, got_scene_ori = robot.get_position_orientation(frame="scene")
+    assert th.allclose(got_scene_pos, new_scene_pos, atol=1e-3)
+    assert th.allclose(got_scene_ori, new_scene_ori, atol=1e-3)
+    
+    # Test setting position and orientation in parent frame
+    new_parent_pos = th.tensor([-1.0, -2.0, 0.1])
+    new_parent_ori = T.euler2quat(th.tensor([th.pi/6, 0, 0]))
+    robot.set_position_orientation(new_parent_pos, new_parent_ori, frame="parent")
+    
+    got_parent_pos, got_parent_ori = robot.get_position_orientation(frame="parent")
+    assert th.allclose(got_parent_pos, new_parent_pos, atol=1e-3)
+    assert th.allclose(got_parent_ori, new_parent_ori, atol=1e-3)
+    
+    # Verify that world frame position/orientation has changed after setting in parent frame
+    got_world_pos, got_world_ori = robot.get_position_orientation()
+    assert not th.allclose(got_world_pos, new_world_pos, atol=1e-3)
+    assert not th.allclose(got_world_ori, new_world_ori, atol=1e-3)
