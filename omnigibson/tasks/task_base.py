from abc import ABCMeta, abstractmethod
from copy import deepcopy

import numpy as np

from omnigibson.utils.gym_utils import GymObservable
from omnigibson.utils.python_utils import Registerable, classproperty

REGISTERED_TASKS = dict()


class BaseTask(GymObservable, Registerable, metaclass=ABCMeta):
    """
    Base Task class.
    Task-specific reset_scene, reset_agent, step methods are implemented in subclasses

    Args:
        termination_config (None or dict): Keyword-mapped configuration to use to generate termination conditions. This
            should be specific to the task class. Default is None, which corresponds to a default config being usd.
            Note that any keyword required by a specific task class but not specified in the config will automatically
            be filled in with the default config. See cls.default_termination_config for default values used
        reward_config (None or dict): Keyword-mapped configuration to use to generate reward functions. This should be
            specific to the task class. Default is None, which corresponds to a default config being usd. Note that
            any keyword required by a specific task class but not specified in the config will automatically be filled
            in with the default config. See cls.default_reward_config for default values used
    """

    def __init__(self, termination_config=None, reward_config=None):
        # Make sure configs are dictionaries
        termination_config = dict() if termination_config is None else termination_config
        reward_config = dict() if reward_config is None else reward_config

        # Sanity check termination and reward conditions -- any keys found in the inputted config but NOT
        # found in the default config should raise an error
        unknown_termination_keys = set(termination_config.keys()) - set(self.default_termination_config.keys())
        assert (
            len(unknown_termination_keys) == 0
        ), f"Got unknown termination config keys inputted: {unknown_termination_keys}"
        unknown_reward_keys = set(reward_config.keys()) - set(self.default_reward_config.keys())
        assert len(unknown_reward_keys) == 0, f"Got unknown reward config keys inputted: {unknown_reward_keys}"

        # Combine with defaults and store internally
        self._termination_config = self.default_termination_config
        self._termination_config.update(termination_config)
        self._reward_config = self.default_reward_config
        self._reward_config.update(reward_config)

        # Generate reward and termination functions
        self._termination_conditions = self._create_termination_conditions()
        self._reward_functions = self._create_reward_functions()

        # Store other internal vars that will be populated at runtime
        self._loaded = False
        self._reward = None
        self._done = None
        self._success = None
        self._info = None
        self._low_dim_obs_dim = None

        # Run super init
        super().__init__()

    @abstractmethod
    def _load(self, env):
        """
        Load this task. Should be implemented by subclass. Can include functionality, e.g.: loading dynamic objects
        into the environment
        """
        raise NotImplementedError()

    @abstractmethod
    def _load_non_low_dim_observation_space(self):
        """
        Loads any non-low dim observation spaces for this task.

        Returns:
            dict: Keyword-mapped observation space for this object mapping non low dim task observation name to
                observation space
        """
        raise NotImplementedError()

    @classmethod
    def verify_scene_and_task_config(cls, scene_cfg, task_cfg):
        """
        Runs any necessary sanity checks on the scene and task configs passed; and possibly modifies them in-place

        Args:
            scene_cfg (dict): Scene configuration
            task_cfg (dict): Task configuration
        """
        # Default is no-op
        pass

    def _load_observation_space(self):
        # Create the non low dim obs space
        obs_space = self._load_non_low_dim_observation_space()

        # Create the low dim obs space and add to the main obs space dict -- make sure we're flattening low dim obs
        if self._low_dim_obs_dim > 0:
<<<<<<< HEAD
            obs_space["low_dim"] = self._build_obs_box_space(shape=(self._low_dim_obs_dim,), low=-np.inf, high=np.inf, dtype=np.float64)
=======
            obs_space["low_dim"] = self._build_obs_box_space(
                shape=(self._low_dim_obs_dim,), low=-np.inf, high=np.inf, dtype=np.float64
            )
>>>>>>> f5d2ed81

        return obs_space

    def load(self, env):
        """
        Load this task
        """
        # Make sure the scene is of the correct type!
        assert any([issubclass(env.scene.__class__, valid_cls) for valid_cls in self.valid_scene_types]), (
            f"Got incompatible scene type {env.scene.__class__.__name__} for task {self.__class__.__name__}! "
            f"Scene class must be a subclass of at least one of: "
            f"{[cls_type.__name__ for cls_type in self.valid_scene_types]}"
        )

        # Run internal method
        self._load(env=env)

        # Load the obs space dim
        obs = self.get_obs(env=env, flatten_low_dim=True)
        self._low_dim_obs_dim = len(obs["low_dim"]) if "low_dim" in obs else 0

        # We're now initialized
        self._loaded = True

    @abstractmethod
    def _create_termination_conditions(self):
        """
        Creates the termination functions in the environment

        Returns:
            dict of BaseTerminationCondition: Termination functions created for this task
        """
        raise NotImplementedError()

    @abstractmethod
    def _create_reward_functions(self):
        """
        Creates the reward functions in the environment

        Returns:
            dict of BaseRewardFunction: Reward functions created for this task
        """
        raise NotImplementedError()

    def _reset_scene(self, env):
        """
        Task-specific scene reset. Default is the normal scene reset

        Args:
            env (Environment): environment instance
        """
        env.scene.reset()

    def _reset_agent(self, env):
        """
        Task-specific agent reset

        Args:
            env (Environment): environment instance
        """
        # Default is no-op
        pass

    def _reset_variables(self, env):
        """
        Task-specific internal variable reset

        Args:
            env (Environment): environment instance
        """
        # By default, reset reward, done, and info
        self._reward = None
        self._done = False
        self._success = False
        self._info = None

    def reset(self, env):
        """
        Resets this task in the environment

        Args:
            env (Environment): environment instance to reset
        """
        # Reset the scene, agent, and variables
        self._reset_scene(env)
        self._reset_agent(env)
        self._reset_variables(env)

        # Also reset all termination conditions and reward functions
        for termination_condition in self._termination_conditions.values():
            termination_condition.reset(self, env)
        for reward_function in self._reward_functions.values():
            reward_function.reset(self, env)

    def _step_termination(self, env, action, info=None):
        """
        Step and aggregate termination conditions

        Args:
            env (Environment): Environment instance
            action (n-array): 1D flattened array of actions executed by all agents in the environment
            info (None or dict): Any info to return

        Returns:
            2-tuple:
                - float: aggregated termination at the current timestep
                - dict: any information passed through this function or generated by this function
        """
        # Get all dones and successes from individual termination conditions
        dones = []
        successes = []
        info = dict() if info is None else info
        if "termination_conditions" not in info:
            info["termination_conditions"] = dict()
        for name, termination_condition in self._termination_conditions.items():
            d, s = termination_condition.step(self, env, action)
            dones.append(d)
            successes.append(s)
            info["termination_conditions"][name] = {
                "done": d,
                "success": s,
            }
        # Any True found corresponds to a done / success
        done = sum(dones) > 0
        success = sum(successes) > 0

        # Populate info
        info["success"] = success
        return done, info

    def _step_reward(self, env, action, info=None):
        """
        Step and aggregate reward functions

        Args:
            env (Environment): Environment instance
            action (n-array): 1D flattened array of actions executed by all agents in the environment
            info (None or dict): Any info to return

        Returns:
            2-tuple:
                - float: aggregated reward at the current timestep
                - dict: any information passed through this function or generated by this function
        """
        # Make sure info is a dict
        total_info = dict() if info is None else info
        # We'll also store individual reward split as well
        breakdown_dict = dict()
        # Aggregate rewards over all reward functions
        total_reward = 0.0
        for reward_name, reward_function in self._reward_functions.items():
            reward, reward_info = reward_function.step(self, env, action)
            total_reward += reward
            breakdown_dict[reward_name] = reward
            total_info[reward_name] = reward_info

        # Store breakdown dict
        total_info["reward_breakdown"] = breakdown_dict

        return total_reward, total_info

    @abstractmethod
    def _get_obs(self, env):
        """
        Get task-specific observation

        Args:
            env (Environment): Environment instance

        Returns:
            2-tuple:
                - dict: Keyword-mapped low dimensional observations from this task
                - dict: All other keyword-mapped observations from this task
        """
        raise NotImplementedError()

    def _flatten_low_dim_obs(self, obs):
        """
        Flattens dictionary containing low-dimensional observations @obs and converts it from a dictionary into a
        1D numpy array

        Args:
            obs (dict): Low-dim observation dictionary where each value is a 1D array

        Returns:
            n-array: 1D-numpy array of flattened low-dim observations
        """
        # By default, we simply concatenate all values in our obs dict
        return np.concatenate([ob for ob in obs.values()]) if len(obs.values()) > 0 else np.array([])

    def get_obs(self, env, flatten_low_dim=True):
        # Args: env (Environment): environment instance
        # Args: flatten_low_dim (bool): Whether to flatten low-dimensional observations

        # Grab obs internally
        low_dim_obs, obs = self._get_obs(env=env)

        # Possibly flatten low dim and add to main observation dictionary
        if low_dim_obs:
            obs["low_dim"] = self._flatten_low_dim_obs(obs=low_dim_obs) if flatten_low_dim else low_dim_obs

        return obs

    def step(self, env, action):
        """
        Perform task-specific step for every timestep

        Args:
            env (Environment): Environment instance
            action (n-array): 1D flattened array of actions executed by all agents in the environment

        Returns:
            3-tuple:
                - float: reward calculated after this step
                - bool: whether task is done or not
                - dict: nested dictionary of reward- and done-related info
        """
        # Make sure we're initialized
        assert self._loaded, "Task must be loaded using load() before calling step()!"

        # We calculate termination conditions first and then rewards
        # (since some rewards can rely on termination conditions to update)
        done, done_info = self._step_termination(env=env, action=action)
        reward, reward_info = self._step_reward(env=env, action=action)

        # Update the internal state of this task
        self._reward = reward
        self._done = done
        self._success = done_info["success"]
        self._info = {
            "reward": reward_info,
            "done": done_info,
        }

        return self._reward, self._done, deepcopy(self._info)

    @property
    def name(self):
        """
        Returns:
            str: Name of this task. Defaults to class name
        """
        return self.__class__.__name__

    @property
    def reward(self):
        """
        Returns:
            float: Current reward for this task
        """
        assert self._reward is not None, "At least one step() must occur before reward can be calculated!"
        return self._reward

    @property
    def done(self):
        """
        Returns:
            bool: Whether this task is done or not
        """
        assert self._done is not None, "At least one step() must occur before done can be calculated!"
        return self._done

    @property
    def success(self):
        """
        Returns:
            bool: Whether this task has succeeded or not
        """
        assert self._success is not None, "At least one step() must occur before success can be calculated!"
        return self._success

    @property
    def info(self):
        """
        Returns:
            dict: Nested dictionary of information for this task, including reward- and done-specific information
        """
        assert self._info is not None, "At least one step() must occur before info can be calculated!"
        return self._info

    @classproperty
    def valid_scene_types(cls):
        """
        Returns:
            set of Scene: Scene type(s) that are valid (i.e.: compatible) with this specific task. This will be
                used to sanity check the task + scene combination at runtime
        """
        raise NotImplementedError()

    @classproperty
    def default_reward_config(cls):
        """
        Returns:
            dict: Default reward configuration for this class. Should include any kwargs necessary for
                any of the reward classes generated in self._create_rewards(). Note: this default config
                should be fully verbose -- any keys inputted in the constructor but NOT found in this default config
                will raise an error!
        """
        raise NotImplementedError()

    @classproperty
    def default_termination_config(cls):
        """
        Returns:
            dict: Default termination configuration for this class. Should include any kwargs necessary for
                any of the termination classes generated in self._create_terminations(). Note: this default config
                should be fully verbose -- any keys inputted in the constructor but NOT found in this default config
                will raise an error!
        """
        raise NotImplementedError()

    @classproperty
    def _do_not_register_classes(cls):
        # Don't register this class since it's an abstract template
        classes = super()._do_not_register_classes
        classes.add("BaseTask")
        return classes

    @classproperty
    def _cls_registry(cls):
        # Global registry
        global REGISTERED_TASKS
        return REGISTERED_TASKS<|MERGE_RESOLUTION|>--- conflicted
+++ resolved
@@ -97,13 +97,9 @@
 
         # Create the low dim obs space and add to the main obs space dict -- make sure we're flattening low dim obs
         if self._low_dim_obs_dim > 0:
-<<<<<<< HEAD
-            obs_space["low_dim"] = self._build_obs_box_space(shape=(self._low_dim_obs_dim,), low=-np.inf, high=np.inf, dtype=np.float64)
-=======
             obs_space["low_dim"] = self._build_obs_box_space(
                 shape=(self._low_dim_obs_dim,), low=-np.inf, high=np.inf, dtype=np.float64
             )
->>>>>>> f5d2ed81
 
         return obs_space
 
