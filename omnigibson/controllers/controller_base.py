--- conflicted
+++ resolved
@@ -2,24 +2,10 @@
 from collections.abc import Iterable
 from enum import IntEnum
 
-import numpy as np
 import torch as th
 
-<<<<<<< HEAD
-import omnigibson.utils.transform_utils as TT
-import omnigibson.utils.transform_utils_np as NT
-from omnigibson.utils.python_utils import (
-    Recreatable,
-    Registerable,
-    Serializable,
-    assert_valid_key,
-    classproperty,
-    recursively_convert_from_torch,
-)
-=======
 from omnigibson.utils.backend_utils import _compute_backend as cb
 from omnigibson.utils.python_utils import Recreatable, Registerable, Serializable, assert_valid_key, classproperty
->>>>>>> 42e1d9d4
 
 # Global dicts that will contain mappings
 REGISTERED_CONTROLLERS = dict()
@@ -47,117 +33,6 @@
     TRUE = 1
     UNKNOWN = 0
     FALSE = -1
-
-
-class _ControllerBackend:
-    array = None
-    int_array = None
-    prod = None
-    cat = None
-    zeros = None
-    ones = None
-    to_numpy = None
-    from_numpy = None
-    to_torch = None
-    from_torch = None
-    from_torch_recursive = None
-    allclose = None
-    arr_type = None
-    as_int = None
-    as_float32 = None
-    pinv = None
-    meshgrid = None
-    full = None
-    logical_or = None
-    all = None
-    abs = None
-    sqrt = None
-    mean = None
-    copy = None
-    eye = None
-    view = None
-    arange = None
-    where = None
-    squeeze = None
-    T = None
-
-    @classmethod
-    def set_methods(cls, backend):
-        for attr, fcn in backend.__dict__.items():
-            # Do not override reserved functions
-            if attr.startswith("__"):
-                continue
-            # Set function to this backend
-            setattr(cls, attr, fcn)
-
-
-class _ControllerTorchBackend(_ControllerBackend):
-    array = lambda *args: th.tensor(*args, dtype=th.float32)
-    int_array = lambda *args: th.tensor(*args, dtype=th.int32)
-    prod = th.prod
-    cat = th.cat
-    zeros = lambda *args: th.zeros(*args, dtype=th.float32)
-    ones = lambda *args: th.ones(*args, dtype=th.float32)
-    to_numpy = lambda x: x.numpy()
-    from_numpy = lambda x: th.from_numpy()
-    to_torch = lambda x: x
-    from_torch = lambda x: x
-    from_torch_recursive = lambda dic: dic
-    allclose = th.allclose
-    arr_type = th.Tensor
-    as_int = lambda arr: arr.int()
-    as_float32 = lambda arr: arr.float()
-    pinv = th.linalg.pinv
-    meshgrid = lambda idx_a, idx_b: th.meshgrid(idx_a, idx_b, indexing="xy")
-    full = lambda shape, fill_value: th.full(shape, fill_value, dtype=th.float32)
-    logical_or = th.logical_or
-    all = th.all
-    abs = th.abs
-    sqrt = th.sqrt
-    mean = lambda val, dim=None, keepdim=False: th.mean(val, dim=dim, keepdim=keepdim)
-    copy = lambda arr: arr.clone()
-    eye = th.eye
-    view = lambda arr, shape: arr.view(shape)
-    arange = th.arange
-    where = th.where
-    squeeze = lambda arr, dim=None: arr.squeeze(dim=dim)
-    T = TT
-
-
-class _ControllerNumpyBackend(_ControllerBackend):
-    array = lambda *args: np.array(*args, dtype=np.float32)
-    int_array = lambda *args: np.array(*args, dtype=np.int32)
-    prod = np.prod
-    cat = np.concatenate
-    zeros = lambda *args: np.zeros(*args, dtype=np.float32)
-    ones = lambda *args: np.ones(*args, dtype=np.float32)
-    to_numpy = lambda x: x
-    from_numpy = lambda x: x
-    to_torch = lambda x: th.from_numpy(x)
-    from_torch = lambda x: x.numpy()
-    from_torch_recursive = recursively_convert_from_torch
-    allclose = np.allclose
-    arr_type = np.ndarray
-    as_int = lambda arr: arr.astype(int)
-    as_float32 = lambda arr: arr.astype(np.float32)
-    pinv = np.linalg.pinv
-    meshgrid = lambda idx_a, idx_b: np.ix_(idx_a, idx_b)
-    full = lambda shape, fill_value: np.full(shape, fill_value, dtype=np.float32)
-    logical_or = np.logical_or
-    all = np.all
-    abs = np.abs
-    sqrt = np.sqrt
-    mean = lambda val, dim=None, keepdim=False: np.mean(val, axis=dim, keepdims=keepdim)
-    copy = lambda arr: np.array(arr)
-    eye = np.eye
-    view = lambda arr, shape: arr.reshape(shape)
-    arange = np.arange
-    where = np.where
-    squeeze = lambda arr, dim=None: arr.squeeze(axis=dim)
-    T = NT
-
-
-_controller_backend = _ControllerBackend
 
 
 # Define macros
@@ -238,21 +113,11 @@
             ]
         assert "has_limit" in control_limits, "Expected has_limit specified in control_limits, but does not exist."
         self._dof_has_limits = control_limits["has_limit"]
-<<<<<<< HEAD
-        self._dof_idx = _controller_backend.as_int(dof_idx)
-
-        # Generate goal information
-        self._goal_shapes = self._get_goal_shapes()
-        self._goal_dim = int(
-            sum(_controller_backend.prod(_controller_backend.array(shape)) for shape in self._goal_shapes.values())
-        )
-=======
         self._dof_idx = cb.as_int(dof_idx)
 
         # Generate goal information
         self._goal_shapes = self._get_goal_shapes()
         self._goal_dim = int(sum(cb.prod(cb.array(shape)) for shape in self._goal_shapes.values()))
->>>>>>> 42e1d9d4
 
         # Initialize some other variables that will be filled in during runtime
         self._control = None
@@ -292,28 +157,22 @@
     def _generate_default_command_input_limits(self):
         """
         Generates default command input limits based on the control limits
-<<<<<<< HEAD
-=======
 
         Returns:
             2-tuple:
                 - int or array: min command input limits
                 - int or array: max command input limits
->>>>>>> 42e1d9d4
         """
         return (-1.0, 1.0)
 
     def _generate_default_command_output_limits(self):
         """
         Generates default command output limits based on the control limits
-<<<<<<< HEAD
-=======
 
         Returns:
             2-tuple:
                 - int or array: min command output limits
                 - int or array: max command output limits
->>>>>>> 42e1d9d4
         """
         return (
             self._control_limits[self.control_type][0][self.dof_idx],
@@ -333,11 +192,7 @@
             Array[float]: Processed command vector
         """
         # Make sure command is a th.tensor
-<<<<<<< HEAD
-        command = _controller_backend.array([command]) if type(command) in {int, float} else command
-=======
         command = cb.array([command]) if type(command) in {int, float} else command
->>>>>>> 42e1d9d4
         # We only clip and / or scale if self.command_input_limits exists
         if self._command_input_limits is not None:
             # Clip
@@ -522,11 +377,7 @@
         # Default is just the command
         return dict(
             goal_is_valid=self._goal is not None,
-<<<<<<< HEAD
-            goal=None if self._goal is None else {k: _controller_backend.to_torch(v) for k, v in self._goal.items()},
-=======
             goal=None if self._goal is None else {k: cb.to_torch(v) for k, v in self._goal.items()},
->>>>>>> 42e1d9d4
         )
 
     def _load_state(self, state):
@@ -538,11 +389,7 @@
             self._goal = dict()
             for name, goal_state in state["goal"].items():
                 if isinstance(goal_state, th.Tensor):
-<<<<<<< HEAD
-                    self._goal[name] = _controller_backend.from_torch(goal_state)
-=======
                     self._goal[name] = cb.from_torch(goal_state)
->>>>>>> 42e1d9d4
                 else:
                     self._goal[name] = goal_state
 
@@ -603,15 +450,8 @@
         # Else, input is a single value, so we map to a numpy array of correct size and return
         return (
             nums
-<<<<<<< HEAD
-            if isinstance(nums, _controller_backend.arr_type)
-            else (
-                _controller_backend.array(nums) if isinstance(nums, Iterable) else _controller_backend.ones(dim) * nums
-            )
-=======
             if isinstance(nums, cb.arr_type)
             else cb.array(nums) if isinstance(nums, Iterable) else cb.ones(dim) * nums
->>>>>>> 42e1d9d4
         )
 
     @property
