from abc import ABCMeta

import gymnasium as gym

from omnigibson.prims.xform_prim import XFormPrim
from omnigibson.utils.gym_utils import GymObservable
<<<<<<< HEAD
import gymnasium as gym

=======
from omnigibson.utils.python_utils import Registerable, assert_valid_key, classproperty
>>>>>>> f5d2ed81

# Registered sensors
REGISTERED_SENSORS = dict()

# All possible modalities across all sensors
ALL_SENSOR_MODALITIES = set()


class BaseSensor(XFormPrim, GymObservable, Registerable, metaclass=ABCMeta):
    """
    Base Sensor class.
    Sensor-specific get_obs method is implemented in subclasses

    Args:
        relative_prim_path (str): prim path of the Sensor to encapsulate or create.
        name (str): Name for the sensor. Names need to be unique per scene.
        modalities (str or list of str): Modality(s) supported by this sensor. Default is "all", which corresponds
            to all modalities being used. Otherwise, valid options should be part of cls.all_modalities.
        enabled (bool): Whether this sensor should be enabled by default
        noise (None or BaseSensorNoise): If specified, sensor noise model to apply to this sensor.
        load_config (None or dict): If specified, should contain keyword-mapped values that are relevant for
            loading this sensor's prim at runtime.
    """

    def __init__(
        self,
        relative_prim_path,
        name,
        modalities="all",
        enabled=True,
        noise=None,
        load_config=None,
    ):
        # Store inputs (and sanity check modalities along the way)
        if modalities == "all":
            modalities = self.all_modalities
        else:
            modalities = [modalities] if isinstance(modalities, str) else modalities
            for modality in modalities:
                assert_valid_key(key=modality, valid_keys=self.all_modalities, name="modality")
        self._modalities = set(modalities)
        self._enabled = enabled
        self._noise = noise

        # Run super method
        super().__init__(
            relative_prim_path=relative_prim_path,
            name=name,
            load_config=load_config,
        )

    def _load(self):
        # Sub-sensors must implement this class directly! Cannot use parent XForm class by default
        raise NotImplementedError("Sensor class must implement _load!")

    def _post_load(self):
        # Run super first
        super()._post_load()

        # Set the enabled property based on the internal value
        # This is done so that any subclassed sensors which require simulator specific enabling can handle this now
        self.enabled = self._enabled

    def get_obs(self):
        # Get sensor reading, and optionally corrupt the readings with noise using self.noise if
        # self.noise.enabled is True.
        # Note that the returned dictionary will only be filled in if this sensor is enabled!
        if not self._enabled:
            return dict()

        obs, info = self._get_obs()

        if self._noise is not None:
            for k, v in obs.items():
                if k not in self.no_noise_modalities:
                    obs[k] = self._noise(v)

        return obs, info

    def _get_obs(self):
        """
        Get sensor reading. Should generally be extended by subclass.

        Returns:
            2-tuple:
                dict: Keyword-mapped observations mapping modality names to numpy arrays of arbitrary dimension
                dict: Additional information about the observations.
        """
        # Default is returning an empty dict
        return dict(), dict()

    def _load_observation_space(self):
        # Fill in observation space based on mapping and active modalities
        obs_space = dict()
        for modality, space in self._obs_space_mapping.items():
            if modality in self._modalities:
                if isinstance(space, gym.Space):
                    # Directly add this space
                    obs_space[modality] = space
                else:
                    # Assume we are procedurally generating a box space
                    shape, low, high, dtype = space
                    obs_space[modality] = self._build_obs_box_space(shape=shape, low=low, high=high, dtype=dtype)

        return obs_space

    def add_modality(self, modality):
        """
        Add a modality to this sensor. Must be a valid modality (one of self.all_modalities)

        Args:
            modality (str): Name of the modality to add to this sensor
        """
        assert_valid_key(key=modality, valid_keys=self.all_modalities, name="modality")
        if modality not in self._modalities:
            self._modalities.add(modality)
            # Update observation space
            self.load_observation_space()

    def remove_modality(self, modality):
        """
        Remove a modality from this sensor. Must be a valid modality that is active (one of self.modalities)

        Args:
            modality (str): Name of the modality to remove from this sensor
        """
        assert_valid_key(key=modality, valid_keys=self._modalities, name="modality")
        if modality in self._modalities:
            self._modalities.remove(modality)
            # Update observation space
            self.load_observation_space()

    @property
    def modalities(self):
        """
        Returns:
            set: Name of modalities provided by this sensor. This should correspond to all the keys provided
                in self.get_obs()
        """
        return self._modalities

    @property
    def _obs_space_mapping(self):
        """
        Returns:
            dict: Keyword-mapped observation space settings for each modality. For each modality in
                cls.all_modalities, its name should map directly to the corresponding gym space Space for that modality
                or a 4-tuple entry (shape, low, high, dtype) for procedurally generating the appropriate Box Space
                for that modality
        """
        raise NotImplementedError()

    @classproperty
    def all_modalities(cls):
        """
        Returns:
            set: All possible valid modalities for this sensor. Should be implemented by subclass.
        """
        raise NotImplementedError()

    @property
    def noise(self):
        """
        Returns:
            None or BaseSensorNoise: Noise model to use for this sensor
        """
        return self._noise

    @classproperty
    def no_noise_modalities(cls):
        """
        Returns:
            set: Modalities that should NOT be passed through noise, irregardless of whether noise is enabled or not.
                This is useful for some modalities which are not exclusively numerical arrays.
        """
        raise NotImplementedError()

    @property
    def enabled(self):
        """
        Returns:
            bool: Whether this sensor is enabled or not
        """
        # By default, we simply return the internal value. Subclasses may need to extend this functionality,
        # e.g. by disabling actual sim functionality for better computational efficiency
        return self._enabled

    @enabled.setter
    def enabled(self, enabled):
        """
        Args:
            enabled (bool): Whether this sensor should be enabled or not
        """
        # By default, we simply store the value internally. Subclasses may need to extend this functionality,
        # e.g. by disabling actual sim functionality for better computational efficiency
        self._enabled = enabled

    @classproperty
    def sensor_type(cls):
        """
        Returns:
            str: Type of this sensor. By default, this is the sensor class name
        """
        return cls.__name__

    @classmethod
    def _register_cls(cls):
        global ALL_SENSOR_MODALITIES

        # Run super first
        super()._register_cls()

        # Also store modalities from this sensor class if we're registering it
        if cls.__name__ not in cls._do_not_register_classes:
            ALL_SENSOR_MODALITIES.union(cls.all_modalities)

    @classproperty
    def _do_not_register_classes(cls):
        # Don't register this class since it's an abstract template
        classes = super()._do_not_register_classes
        classes.add("BaseSensor")
        return classes

    @classproperty
    def _cls_registry(cls):
        # Global registry
        global REGISTERED_SENSORS
        return REGISTERED_SENSORS<|MERGE_RESOLUTION|>--- conflicted
+++ resolved
@@ -4,12 +4,7 @@
 
 from omnigibson.prims.xform_prim import XFormPrim
 from omnigibson.utils.gym_utils import GymObservable
-<<<<<<< HEAD
-import gymnasium as gym
-
-=======
 from omnigibson.utils.python_utils import Registerable, assert_valid_key, classproperty
->>>>>>> f5d2ed81
 
 # Registered sensors
 REGISTERED_SENSORS = dict()
