--- conflicted
+++ resolved
@@ -123,13 +123,8 @@
         Args:
             delta (float):float], (x,y,z) cartesian delta base position
         """
-<<<<<<< HEAD
-        new_pos = np.array(delta) + self.get_position_orientation()[0]
+        new_pos = th.tensor(delta) + self.get_position_orientation()
         self.set_position_orientation(position=new_pos)
-=======
-        new_pos = th.tensor(delta) + self.get_position()
-        self.set_position(position=new_pos)
->>>>>>> 0d897a86
 
     def move_forward(self, delta=0.05):
         """
@@ -138,11 +133,7 @@
         Args:
             delta (float): delta base position forward
         """
-<<<<<<< HEAD
-        self.move_by(quat2mat(self.get_position_orientation()[1]).dot(np.array([delta, 0, 0])))
-=======
-        self.move_by(quat2mat(self.get_orientation()).dot(th.tensor([delta, 0, 0])))
->>>>>>> 0d897a86
+        self.move_by(quat2mat(self.get_position_orientation()[1]).dot(th.tensor([delta, 0, 0])))
 
     def move_backward(self, delta=0.05):
         """
@@ -151,11 +142,7 @@
         Args:
             delta (float): delta base position backward
         """
-<<<<<<< HEAD
-        self.move_by(quat2mat(self.get_position_orientation()[1]).dot(np.array([-delta, 0, 0])))
-=======
-        self.move_by(quat2mat(self.get_orientation()).dot(th.tensor([-delta, 0, 0])))
->>>>>>> 0d897a86
+        self.move_by(quat2mat(self.get_position_orientation()[1]).dot(th.tensor([-delta, 0, 0])))
 
     def move_left(self, delta=0.05):
         """
@@ -164,11 +151,7 @@
         Args:
             delta (float): delta base position left
         """
-<<<<<<< HEAD
-        self.move_by(quat2mat(self.get_position_orientation()[1]).dot(np.array([0, -delta, 0])))
-=======
-        self.move_by(quat2mat(self.get_orientation()).dot(th.tensor([0, -delta, 0])))
->>>>>>> 0d897a86
+        self.move_by(quat2mat(self.get_position_orientation()[1]).dot(th.tensor([0, -delta, 0])))
 
     def move_right(self, delta=0.05):
         """
@@ -177,11 +160,7 @@
         Args:
             delta (float): delta base position right
         """
-<<<<<<< HEAD
-        self.move_by(quat2mat(self.get_position_orientation()[1]).dot(np.array([0, delta, 0])))
-=======
-        self.move_by(quat2mat(self.get_orientation()).dot(th.tensor([0, delta, 0])))
->>>>>>> 0d897a86
+        self.move_by(quat2mat(self.get_position_orientation()[1]).dot(th.tensor([0, delta, 0])))
 
     def turn_left(self, delta=0.03):
         """
@@ -190,14 +169,9 @@
         Args:
             delta (float): delta angle to rotate the base left
         """
-<<<<<<< HEAD
-        quat = self.get_position_orientation()[1]
-        quat = qmult((euler2quat(-delta, 0, 0)), quat)
-=======
-        quat = self.get_orientation()
+        quat = self.get_orientation_orientation()[1]
         quat = quat_multiply((euler2quat(-delta, 0, 0)), quat)
->>>>>>> 0d897a86
-        self.set_orientation(quat)
+        self.set_position_orientation(orientation=quat)
 
     def turn_right(self, delta=0.03):
         """
@@ -206,14 +180,9 @@
         Args:
             delta (float): angle to rotate the base right
         """
-<<<<<<< HEAD
-        quat = self.get_position_orientation()[1]
-        quat = qmult((euler2quat(delta, 0, 0)), quat)
-=======
-        quat = self.get_orientation()
+        quat = self.get_orientation_orientatin()[1]
         quat = quat_multiply((euler2quat(delta, 0, 0)), quat)
->>>>>>> 0d897a86
-        self.set_orientation(quat)
+        self.set_position_orientation(orientation=quat)
 
     @property
     def base_action_idx(self):
