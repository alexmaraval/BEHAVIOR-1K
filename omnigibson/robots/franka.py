import os

import torch as th

from omnigibson.macros import gm
from omnigibson.robots.manipulation_robot import GraspingPoint, ManipulationRobot
from omnigibson.utils.transform_utils import euler2quat


class FrankaPanda(ManipulationRobot):
    """
    The Franka Emika Panda robot
    """

    def __init__(
        self,
        # Shared kwargs in hierarchy
        name,
        relative_prim_path=None,
        uuid=None,
        scale=None,
        visible=True,
        visual_only=False,
        self_collisions=True,
        load_config=None,
        fixed_base=True,
        # Unique to USDObject hierarchy
        abilities=None,
        # Unique to ControllableObject hierarchy
        control_freq=None,
        controller_config=None,
        action_type="continuous",
        action_normalize=True,
        reset_joint_pos=None,
        # Unique to BaseRobot
        obs_modalities="all",
        proprio_obs="default",
        sensor_config=None,
        # Unique to ManipulationRobot
        grasping_mode="physical",
        # Unique to Franka
        end_effector="gripper",
        **kwargs,
    ):
        """
        Args:
            name (str): Name for the object. Names need to be unique per scene
            prim_path (None or str): global path in the stage to this object. If not specified, will automatically be
                created at /World/<name>
            uuid (None or int): Unique unsigned-integer identifier to assign to this object (max 8-numbers).
                If None is specified, then it will be auto-generated
            scale (None or float or 3-array): if specified, sets either the uniform (float) or x,y,z (3-array) scale
                for this object. A single number corresponds to uniform scaling along the x,y,z axes, whereas a
                3-array specifies per-axis scaling.
            visible (bool): whether to render this object or not in the stage
            visual_only (bool): Whether this object should be visual only (and not collide with any other objects)
            self_collisions (bool): Whether to enable self collisions for this object
            load_config (None or dict): If specified, should contain keyword-mapped values that are relevant for
                loading this prim at runtime.
            abilities (None or dict): If specified, manually adds specific object states to this object. It should be
                a dict in the form of {ability: {param: value}} containing object abilities and parameters to pass to
                the object state instance constructor.
            control_freq (float): control frequency (in Hz) at which to control the object. If set to be None,
                we will automatically set the control frequency to be at the render frequency by default.
            controller_config (None or dict): nested dictionary mapping controller name(s) to specific controller
                configurations for this object. This will override any default values specified by this class.
            action_type (str): one of {discrete, continuous} - what type of action space to use
            action_normalize (bool): whether to normalize inputted actions. This will override any default values
                specified by this class.
            reset_joint_pos (None or n-array): if specified, should be the joint positions that the object should
                be set to during a reset. If None (default), self._default_joint_pos will be used instead.
                Note that _default_joint_pos are hardcoded & precomputed, and thus should not be modified by the user.
                Set this value instead if you want to initialize the robot with a different rese joint position.
            obs_modalities (str or list of str): Observation modalities to use for this robot. Default is "all", which
                corresponds to all modalities being used.
                Otherwise, valid options should be part of omnigibson.sensors.ALL_SENSOR_MODALITIES.
                Note: If @sensor_config explicitly specifies `modalities` for a given sensor class, it will
                    override any values specified from @obs_modalities!
            proprio_obs (str or list of str): proprioception observation key(s) to use for generating proprioceptive
                observations. If str, should be exactly "default" -- this results in the default proprioception
                observations being used, as defined by self.default_proprio_obs. See self._get_proprioception_dict
                for valid key choices
            sensor_config (None or dict): nested dictionary mapping sensor class name(s) to specific sensor
                configurations for this object. This will override any default values specified by this class.
            grasping_mode (str): One of {"physical", "assisted", "sticky"}.
                If "physical", no assistive grasping will be applied (relies on contact friction + finger force).
                If "assisted", will magnetize any object touching and within the gripper's fingers.
                If "sticky", will magnetize any object touching the gripper's fingers.
            end_effector (str): type of end effector to use. One of {"gripper", "allegro", "leap_right", "leap_left", "inspire"}
            kwargs (dict): Additional keyword arguments that are used for other super() calls from subclasses, allowing
                for flexible compositions of various object subclasses (e.g.: Robot is USDObject + ControllableObject).
        """
        # store end effector information
        self.end_effector = end_effector
        if end_effector == "gripper":
            self._model_name = "franka_panda"
            self._gripper_control_idx = th.arange(7, 9)
            self._eef_link_names = "panda_hand"
            self._finger_link_names = ["panda_leftfinger", "panda_rightfinger"]
            self._finger_joint_names = ["panda_finger_joint1", "panda_finger_joint2"]
            self._default_robot_model_joint_pos = th.tensor([0.00, -1.3, 0.00, -2.87, 0.00, 2.00, 0.75, 0.00, 0.00])
            self._teleop_rotation_offset = th.tensor([-1, 0, 0, 0])
            self._ag_start_points = [
                GraspingPoint(link_name="panda_rightfinger", position=[0.0, 0.001, 0.045]),
            ]
            self._ag_end_points = [
                GraspingPoint(link_name="panda_leftfinger", position=[0.0, 0.001, 0.045]),
            ]
        elif end_effector == "allegro":
            self._model_name = "franka_allegro"
            self._eef_link_names = "base_link"
            # thumb.proximal, ..., thumb.tip, ..., ring.tip
            self._finger_link_names = [f"link_{i}_0" for i in range(16)]
            self._finger_joint_names = [f"joint_{i}_0" for i in [12, 13, 14, 15, 8, 9, 10, 11, 4, 5, 6, 7, 0, 1, 2, 3]]
            # position where the hand is parallel to the ground
            self._default_robot_model_joint_pos = th.cat(([0.86, -0.27, -0.68, -1.52, -0.18, 1.29, 1.72], th.zeros(16)))
            self._teleop_rotation_offset = th.tensor([0, 0.7071, 0, 0.7071])
            self._ag_start_points = [
                GraspingPoint(link_name=f"base_link", position=[0.015, 0, -0.03]),
                GraspingPoint(link_name=f"base_link", position=[0.015, 0, -0.08]),
                GraspingPoint(link_name=f"link_15_0_tip", position=[0, 0.015, 0.007]),
            ]
            self._ag_end_points = [
                GraspingPoint(link_name=f"link_3_0_tip", position=[0.012, 0, 0.007]),
                GraspingPoint(link_name=f"link_7_0_tip", position=[0.012, 0, 0.007]),
                GraspingPoint(link_name=f"link_11_0_tip", position=[0.012, 0, 0.007]),
            ]
        elif "leap" in end_effector:
            self._model_name = f"franka_{end_effector}"
            self._eef_link_names = "palm_center"
            # thumb.proximal, ..., thumb.tip, ..., ring.tip
            self._finger_link_names = [
                f"{link}_{i}" for i in range(1, 5) for link in ["mcp_joint", "pip", "dip", "fingertip", "realtip"]
            ]
            self._finger_joint_names = [
                f"finger_joint_{i}" for i in [12, 13, 14, 15, 1, 0, 2, 3, 5, 4, 6, 7, 9, 8, 10, 11]
            ]
            # position where the hand is parallel to the ground
            self._default_robot_model_joint_pos = th.cat(([0.86, -0.27, -0.68, -1.52, -0.18, 1.29, 1.72], th.zeros(16)))
            self._teleop_rotation_offset = th.tensor([-0.7071, 0.7071, 0, 0])
            self._ag_start_points = [
                GraspingPoint(link_name=f"palm_center", position=[0, -0.025, 0.035]),
                GraspingPoint(link_name=f"palm_center", position=[0, 0.03, 0.035]),
                GraspingPoint(link_name=f"fingertip_4", position=[-0.0115, -0.07, -0.015]),
            ]
            self._ag_end_points = [
                GraspingPoint(link_name=f"fingertip_1", position=[-0.0115, -0.06, 0.015]),
                GraspingPoint(link_name=f"fingertip_2", position=[-0.0115, -0.06, 0.015]),
                GraspingPoint(link_name=f"fingertip_3", position=[-0.0115, -0.06, 0.015]),
            ]
        elif end_effector == "inspire":
            self._model_name = f"franka_{end_effector}"
            self._eef_link_names = "palm_center"
            # thumb.proximal, ..., thumb.tip, ..., ring.tip
            hand_part_names = [11, 12, 13, 14, 21, 22, 31, 32, 41, 42, 51, 52]
            self._finger_link_names = [f"link{i}" for i in hand_part_names]
            self._finger_joint_names = [f"joint{i}" for i in hand_part_names]
            # position where the hand is parallel to the ground
<<<<<<< HEAD
            self._default_robot_model_joint_pos = th.cat(([0.86, -0.27, -0.68, -1.52, -0.18, 1.29, 1.72], th.zeros(12)))
            self._teleop_rotation_offset = th.tensor([0, 0, 0.707, 0.707])
            # TODO: add ag support for inspire hand
=======
            self._default_robot_model_joint_pos = np.concatenate(
                ([0.86, -0.27, -0.68, -1.52, -0.18, 1.29, 1.72], np.zeros(12))
            )
            self._teleop_rotation_offset = np.array([0, 0, 0.707, 0.707])
>>>>>>> 315e3b59
            self._ag_start_points = [
                GraspingPoint(link_name=f"base_link", position=[-0.025, -0.07, 0.012]),
                GraspingPoint(link_name=f"base_link", position=[-0.015, -0.11, 0.012]),
                GraspingPoint(link_name=f"link14", position=[-0.01, 0.015, 0.004]),
            ]
            self._ag_end_points = [
                GraspingPoint(link_name=f"link22", position=[0.006, 0.04, 0.003]),
                GraspingPoint(link_name=f"link32", position=[0.006, 0.045, 0.003]),
                GraspingPoint(link_name=f"link42", position=[0.006, 0.04, 0.003]),
                GraspingPoint(link_name=f"link52", position=[0.006, 0.04, 0.003]),
            ]
        else:
            raise ValueError(f"End effector {end_effector} not supported for FrankaPanda")

        # Run super init
        super().__init__(
            relative_prim_path=relative_prim_path,
            name=name,
            uuid=uuid,
            scale=scale,
            visible=visible,
            fixed_base=fixed_base,
            visual_only=visual_only,
            self_collisions=self_collisions,
            load_config=load_config,
            abilities=abilities,
            control_freq=control_freq,
            controller_config=controller_config,
            action_type=action_type,
            action_normalize=action_normalize,
            reset_joint_pos=reset_joint_pos,
            obs_modalities=obs_modalities,
            proprio_obs=proprio_obs,
            sensor_config=sensor_config,
            grasping_mode=grasping_mode,
            grasping_direction=(
                "lower" if end_effector == "gripper" else "upper"
            ),  # gripper grasps in the opposite direction
            **kwargs,
        )

    @property
    def model_name(self):
        return self._model_name

    @property
    def discrete_action_list(self):
        # Not supported for this robot
        raise NotImplementedError()

    def _create_discrete_action_space(self):
        # Fetch does not support discrete actions
        raise ValueError("Franka does not support discrete actions!")

    def update_controller_mode(self):
        super().update_controller_mode()
        # overwrite joint params (e.g. damping, stiffess, max_effort) here

    @property
    def controller_order(self):
        return ["arm_{}".format(self.default_arm), "gripper_{}".format(self.default_arm)]

    @property
    def _default_controllers(self):
        controllers = super()._default_controllers
        controllers["arm_{}".format(self.default_arm)] = "InverseKinematicsController"
        controllers["gripper_{}".format(self.default_arm)] = "MultiFingerGripperController"
        return controllers

    @property
    def _default_gripper_multi_finger_controller_configs(self):
        conf = super()._default_gripper_multi_finger_controller_configs
        # If the end effector is not a gripper, set the mode to independent
        if self.end_effector != "gripper":
            conf[self.default_arm]["mode"] = "independent"
            conf[self.default_arm]["command_input_limits"] = None
        return conf

    @property
    def _default_joint_pos(self):
        return self._default_robot_model_joint_pos

    @property
    def finger_lengths(self):
        return {self.default_arm: 0.1}

    @property
    def arm_control_idx(self):
        return {self.default_arm: th.arange(7)}

    @property
    def gripper_control_idx(self):
        return {
            self.default_arm: th.tensor(
                [list(self.joints.keys()).index(name) for name in self.finger_joint_names[self.default_arm]]
            )
        }

    @property
    def arm_link_names(self):
        return {self.default_arm: [f"panda_link{i}" for i in range(8)]}

    @property
    def arm_joint_names(self):
        return {self.default_arm: [f"panda_joint_{i+1}" for i in range(7)]}

    @property
    def eef_link_names(self):
        return {self.default_arm: self._eef_link_names}

    @property
    def finger_link_names(self):
        return {self.default_arm: self._finger_link_names}

    @property
    def finger_joint_names(self):
        return {self.default_arm: self._finger_joint_names}

    @property
    def usd_path(self):
        return os.path.join(gm.ASSET_PATH, f"models/franka/{self.model_name}.usd")

    @property
    def robot_arm_descriptor_yamls(self):
        return {self.default_arm: os.path.join(gm.ASSET_PATH, f"models/franka/{self.model_name}_description.yaml")}

    @property
    def urdf_path(self):
        return os.path.join(gm.ASSET_PATH, f"models/franka/{self.model_name}.urdf")

    @property
    def eef_usd_path(self):
        return {self.default_arm: os.path.join(gm.ASSET_PATH, f"models/franka/{self.model_name}_eef.usd")}

    @property
    def teleop_rotation_offset(self):
        return {self.default_arm: self._teleop_rotation_offset}

    @property
    def assisted_grasp_start_points(self):
        return {self.default_arm: self._ag_start_points}

    @property
    def assisted_grasp_end_points(self):
        return {self.default_arm: self._ag_start_points}

    @property
    def disabled_collision_pairs(self):
        # some dexhand has self collisions that needs to be filtered out
        if self.end_effector == "allegro":
            return [["link_12_0", "part_studio_link"]]
        elif self.end_effector == "inspire":
            return [["base_link", "link12"]]
        else:
            return []<|MERGE_RESOLUTION|>--- conflicted
+++ resolved
@@ -156,16 +156,9 @@
             self._finger_link_names = [f"link{i}" for i in hand_part_names]
             self._finger_joint_names = [f"joint{i}" for i in hand_part_names]
             # position where the hand is parallel to the ground
-<<<<<<< HEAD
             self._default_robot_model_joint_pos = th.cat(([0.86, -0.27, -0.68, -1.52, -0.18, 1.29, 1.72], th.zeros(12)))
             self._teleop_rotation_offset = th.tensor([0, 0, 0.707, 0.707])
             # TODO: add ag support for inspire hand
-=======
-            self._default_robot_model_joint_pos = np.concatenate(
-                ([0.86, -0.27, -0.68, -1.52, -0.18, 1.29, 1.72], np.zeros(12))
-            )
-            self._teleop_rotation_offset = np.array([0, 0, 0.707, 0.707])
->>>>>>> 315e3b59
             self._ag_start_points = [
                 GraspingPoint(link_name=f"base_link", position=[-0.025, -0.07, 0.012]),
                 GraspingPoint(link_name=f"base_link", position=[-0.015, -0.11, 0.012]),
