--- conflicted
+++ resolved
@@ -193,12 +193,7 @@
         self._ag_obj_constraint_params = {arm: {} for arm in self.arm_names}
         self._ag_freeze_gripper = {arm: None for arm in self.arm_names}
         self._ag_release_counter = {arm: None for arm in self.arm_names}
-<<<<<<< HEAD
-=======
         self._ag_grasp_counter = {arm: None for arm in self.arm_names}
-        self._ag_check_in_volume = {arm: None for arm in self.arm_names}
-        self._ag_calculate_volume = {arm: None for arm in self.arm_names}
->>>>>>> 039d2c76
 
         # Call super() method
         super().__init__(
