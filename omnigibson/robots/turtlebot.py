import os

import torch as th

from omnigibson.macros import gm
from omnigibson.robots.two_wheel_robot import TwoWheelRobot


class Turtlebot(TwoWheelRobot):
    """
    Turtlebot robot
    Reference: http://wiki.ros.org/Robots/TurtleBot
    Uses joint velocity control
    """

    @property
    def wheel_radius(self):
        return 0.038

    @property
    def wheel_axle_length(self):
        return 0.23

    @property
<<<<<<< HEAD
    def base_control_idx(self):
        """
        Returns:
            n-array: Indices in low-level control vector corresponding to [Left, Right] wheel joints.
        """
        return th.tensor([0, 1])
=======
    def base_joint_names(self):
        return ["wheel_left_joint", "wheel_right_joint"]
>>>>>>> fb80b39a

    @property
    def _default_joint_pos(self):
        return th.zeros(self.n_joints)

    @property
    def usd_path(self):
        return os.path.join(gm.ASSET_PATH, "models/turtlebot/turtlebot/turtlebot.usd")

    @property
    def urdf_path(self):
        return os.path.join(gm.ASSET_PATH, "models/turtlebot/turtlebot.urdf")<|MERGE_RESOLUTION|>--- conflicted
+++ resolved
@@ -22,17 +22,8 @@
         return 0.23
 
     @property
-<<<<<<< HEAD
-    def base_control_idx(self):
-        """
-        Returns:
-            n-array: Indices in low-level control vector corresponding to [Left, Right] wheel joints.
-        """
-        return th.tensor([0, 1])
-=======
     def base_joint_names(self):
         return ["wheel_left_joint", "wheel_right_joint"]
->>>>>>> fb80b39a
 
     @property
     def _default_joint_pos(self):
