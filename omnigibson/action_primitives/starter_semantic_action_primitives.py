--- conflicted
+++ resolved
@@ -297,21 +297,8 @@
         context = action_type + context_function
         return action, context
 
-<<<<<<< HEAD
-    # Disable grasping frame for Tiago robot (Should be cleaned up in the future)
-    def _setup_tiago(self):
-        # for link in self.robot.links.values():
-        #     for mesh in link.collision_meshes.values():
-        #         if "grasping_frame" in link.prim_path:
-        #             mesh.collision_enabled = False
-        pass
-
-    @staticmethod
-    def _load_robot_copy(robot):
-=======
     def _load_robot_copy(self):
         """Loads a copy of the robot that can be manipulated into arbitrary configurations for collision checking in planning."""
->>>>>>> 3a951228
         robot_copy = RobotCopy()
 
         robots_to_copy = {
