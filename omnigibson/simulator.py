from collections import defaultdict
import itertools
import contextlib
import logging
import os
import socket
from pathlib import Path
import atexit
import signal
from contextlib import nullcontext

import numpy as np
import json

import omnigibson as og
import omnigibson.lazy as lazy
from omnigibson.macros import gm, create_module_macros
from omnigibson.utils.constants import LightingMode
from omnigibson.utils.config_utils import NumpyEncoder
from omnigibson.utils.python_utils import clear as clear_pu, create_object_from_init_info, Serializable
from omnigibson.utils.sim_utils import meets_minimum_isaac_version
from omnigibson.utils.usd_utils import clear as clear_uu, BoundingBoxAPI, FlatcacheAPI, RigidContactAPI
from omnigibson.utils.ui_utils import (CameraMover, disclaimer, create_module_logger, suppress_omni_log,
                                       print_icon, print_logo, logo_small)
from omnigibson.scenes import Scene
from omnigibson.objects.object_base import BaseObject
from omnigibson.objects.stateful_object import StatefulObject
from omnigibson.object_states.contact_subscribed_state_mixin import ContactSubscribedStateMixin
from omnigibson.object_states.joint_break_subscribed_state_mixin import JointBreakSubscribedStateMixin
from omnigibson.object_states.factory import get_states_by_dependency_order
from omnigibson.object_states.update_state_mixin import UpdateStateMixin
from omnigibson.sensors.vision_sensor import VisionSensor
from omnigibson.transition_rules import TransitionRuleAPI

# Create module logger
log = create_module_logger(module_name=__name__)

# Create settings for this module
m = create_module_macros(module_path=__file__)

m.DEFAULT_VIEWER_CAMERA_POS = (-0.201028, -2.72566 ,  1.0654)
m.DEFAULT_VIEWER_CAMERA_QUAT = (0.68196617, -0.00155408, -0.00166678,  0.73138017)

# Helper functions for starting omnigibson
def print_save_usd_warning(_):
    log.warning("Exporting individual USDs has been disabled in OG due to copyrights.")


def _launch_app():
    log.info(f"{'-' * 5} Starting {logo_small()}. This will take 10-30 seconds... {'-' * 5}")

    # If multi_gpu is used, og.sim.render() will cause a segfault when called during on_contact callbacks,
    # e.g. when an attachment joint is being created due to contacts (create_joint calls og.sim.render() internally).
    gpu_id = None if gm.GPU_ID is None else int(gm.GPU_ID)
    config_kwargs = {"headless":  gm.HEADLESS or bool(gm.REMOTE_STREAMING), "multi_gpu": False}
    if gpu_id is not None:
        config_kwargs["active_gpu"] = gpu_id
        config_kwargs["physics_gpu"] = gpu_id

    # Omni's logging is super annoying and overly verbose, so suppress it by modifying the logging levels
    if not gm.DEBUG:
        import sys
        from numba.core.errors import NumbaPerformanceWarning
        import warnings
        # TODO: Find a more elegant way to prune omni logging
        # sys.argv.append("--/log/level=warning")
        # sys.argv.append("--/log/fileLogLevel=warning")
        # sys.argv.append("--/log/outputStreamLevel=error")
        warnings.simplefilter("ignore", category=NumbaPerformanceWarning)

    launch_context = nullcontext if gm.DEBUG else suppress_omni_log
    with launch_context(None):
        app = lazy.omni.isaac.kit.SimulationApp(config_kwargs)

    # Omni overrides the global logger to be DEBUG, which is very annoying, so we re-override it to the default WARN
    # TODO: Remove this once omniverse fixes it
    logging.getLogger().setLevel(logging.WARNING)

    # Enable additional extensions we need
    lazy.omni.isaac.core.utils.extensions.enable_extension("omni.flowusd")
    lazy.omni.isaac.core.utils.extensions.enable_extension("omni.particle.system.bundle")
    lazy.omni.isaac.core.utils.extensions.enable_extension("omni.syntheticdata")

    # Additional import for windows
    if os.name == "nt":
        lazy.omni.isaac.core.utils.extensions.enable_extension("omni.kit.window.viewport")

    # Default Livestream settings
    if gm.REMOTE_STREAMING:
        app.set_setting("/app/window/drawMouse", True)
        app.set_setting("/app/livestream/proto", "ws")
        app.set_setting("/app/livestream/websocket/framerate_limit", 120)
        app.set_setting("/ngx/enabled", False)

        # Find our IP address
        s = socket.socket(socket.AF_INET, socket.SOCK_DGRAM)
        s.connect(("8.8.8.8", 80))
        ip = s.getsockname()[0]
        s.close()

        # Note: Only one livestream extension can be enabled at a time
        if gm.REMOTE_STREAMING == "native":
            # Enable Native Livestream extension
            # Default App: Streaming Client from the Omniverse Launcher
            lazy.omni.isaac.core.utils.extensions.enable_extension("omni.kit.livestream.native")
            print(f"Now streaming on {ip} via Omniverse Streaming Client")
        elif gm.REMOTE_STREAMING == "webrtc":
            # Enable WebRTC Livestream extension
            app.set_setting("/exts/omni.services.transport.server.http/port", gm.HTTP_PORT)
            app.set_setting("/app/livestream/port", gm.WEBRTC_PORT)
            lazy.omni.isaac.core.utils.extensions.enable_extension("omni.services.streamclient.webrtc")
            print(f"Now streaming on: http://{ip}:{gm.HTTP_PORT}/streaming/webrtc-client?server={ip}")
        else:
            raise ValueError(f"Invalid REMOTE_STREAMING option {gm.REMOTE_STREAMING}. Must be one of None, native, webrtc.")

    # If we're headless, suppress all warnings about GLFW
    if gm.HEADLESS:
        og_log = lazy.omni.log.get_log()
        og_log.set_channel_enabled("carb.windowing-glfw.plugin", False, lazy.omni.log.SettingBehavior.OVERRIDE)
        
    # Globally suppress certain logging modules (unless we're in debug mode) since they produce spurious warnings
    if not gm.DEBUG:
        og_log = lazy.omni.log.get_log()
        for channel in ["omni.hydra.scene_delegate.plugin", "omni.kit.manipulator.prim.model"]:
            og_log.set_channel_enabled(channel, False, lazy.omni.log.SettingBehavior.OVERRIDE)

    # Possibly hide windows if in debug mode
    if gm.GUI_VIEWPORT_ONLY:
        hide_window_names = ["Console", "Main ToolBar", "Stage", "Layer", "Property", "Render Settings", "Content",
                             "Flow", "Semantics Schema Editor"]
        for name in hide_window_names:
            window = lazy.omni.ui.Workspace.get_window(name)
            if window is not None:
                window.visible = False
                app.update()

    lazy.omni.kit.widget.stage.context_menu.ContextMenu.save_prim = print_save_usd_warning
    
    # TODO: Automated cleanup in callback doesn't work for some reason. Need to investigate.
    shutdown_stream = lazy.omni.kit.app.get_app().get_shutdown_event_stream()
    sub = shutdown_stream.create_subscription_to_pop(og.cleanup, name="og_cleanup", order=0)
    
    # Loading Isaac Sim disables Ctrl+C, so we need to re-enable it
    signal.signal(signal.SIGINT, og.shutdown_handler)

    return app


def launch_simulator(*args, **kwargs):
    if not og.app:
        og.app = _launch_app()

    class Simulator(lazy.omni.isaac.core.simulation_context.SimulationContext, Serializable):
        """
        Simulator class for directly interfacing with the physx physics engine.

        NOTE: This is a monolithic class.
            All created Simulator() instances will reference the same underlying Simulator object

        Args:
            gravity (float): gravity on z direction.
            physics_dt (float): dt between physics steps. Defaults to 1.0 / 60.0.
            rendering_dt (float): dt between rendering steps. Note: rendering means rendering a frame of the current
                application and not only rendering a frame to the viewports/ cameras. So UI elements of Isaac Sim will
                be refreshed with this dt as well if running non-headless. Defaults to 1.0 / 60.0.
            stage_units_in_meters (float): The metric units of assets. This will affect gravity value..etc.
                Defaults to 0.01.
            viewer_width (int): width of the camera image, in pixels
            viewer_height (int): height of the camera image, in pixels
            device (None or str): specifies the device to be used if running on the gpu with torch backend
            """
        _world_initialized = False

        def __init__(
                self,
                gravity=9.81,
                physics_dt=1.0 / 60.0,
                rendering_dt=1.0 / 60.0,
                stage_units_in_meters=1.0,
                viewer_width=gm.DEFAULT_VIEWER_WIDTH,
                viewer_height=gm.DEFAULT_VIEWER_HEIGHT,
                device=None,
        ):
            # Store vars needed for initialization
            self.gravity = gravity
            self._viewer_camera = None
            self._camera_mover = None

            # Run super init
            super().__init__(
                physics_dt=physics_dt,
                rendering_dt=rendering_dt,
                stage_units_in_meters=stage_units_in_meters,
                device=device,
            )

            if self._world_initialized:
                return
            Simulator._world_initialized = True

            # Store other references to variables that will be initialized later
            self._scene = None
            self._physx_interface = None
            self._physx_simulation_interface = None
            self._physx_scene_query_interface = None
            self._contact_callback = None
            self._simulation_event_callback = None
            # List of objects that need to be initialized during whenever the next sim step occurs
            self._objects_to_initialize = []
            self._objects_require_contact_callback = False
            self._objects_require_joint_break_callback = False

            # Maps callback name to callback
            self._callbacks_on_play = dict()
            self._callbacks_on_stop = dict()
            self._callbacks_on_import_obj = dict()
            self._callbacks_on_remove_obj = dict()

            # Mapping from link IDs assigned from omni to the object that they reference
            self._link_id_to_objects = dict()

            # Set of categories that can be grasped by assisted grasping
            self.object_state_types = get_states_by_dependency_order()
            self.object_state_types_requiring_update = \
                [state for state in self.object_state_types if issubclass(state, UpdateStateMixin)]
            self.object_state_types_on_contact = \
                {state for state in self.object_state_types if issubclass(state, ContactSubscribedStateMixin)}
            self.object_state_types_on_joint_break = \
                {state for state in self.object_state_types if issubclass(state, JointBreakSubscribedStateMixin)}

            # Auto-load the dummy stage
            self.clear()

            # Set the viewer dimensions
            # TODO: Make this toggleable so we don't always have a viewer if we don't want to
            self.viewer_width = viewer_width
            self.viewer_height = viewer_height

            # Toggle simulator state once so that downstream omni features can be used without bugs
            # e.g.: particle sampling, which for some reason requires sim.play() to be called at least once
            self.play()
            self.stop()

            # Update the physics settings
            # This needs to be done now, after an initial step + stop for some reason if we want to use GPU
            # dynamics, otherwise we get very strange behavior, e.g., PhysX complains about invalid transforms
            # and crashes
            self._set_physics_engine_settings()

        def __new__(
            cls,
            gravity=9.81,
            physics_dt=1.0 / 60.0,
            rendering_dt=1.0 / 60.0,
            stage_units_in_meters=1.0,
            viewer_width=gm.DEFAULT_VIEWER_WIDTH,
            viewer_height=gm.DEFAULT_VIEWER_HEIGHT,
            device_idx=0,
        ):
            # Overwrite since we have different kwargs
            if Simulator._instance is None:
                Simulator._instance = object.__new__(cls)
            else:
                lazy.carb.log_info("Simulator is defined already, returning the previously defined one")
            return Simulator._instance

        def _set_viewer_camera(self, prim_path="/World/viewer_camera", viewport_name="Viewport"):
            """
            Creates a camera prim dedicated for this viewer at @prim_path if it doesn't exist,
            and sets this camera as the active camera for the viewer

            Args:
                prim_path (str): Path to check for / create the viewer camera
                viewport_name (str): Name of the viewport this camera should attach to. Default is "Viewport", which is
                    the default viewport's name in Isaac Sim
            """
            self._viewer_camera = VisionSensor(
                prim_path=prim_path,
                name=prim_path.split("/")[-1],                  # Assume name is the lowest-level name in the prim_path
                modalities="rgb",
                image_height=self.viewer_height,
                image_width=self.viewer_width,
                viewport_name=viewport_name,
            )
            if not self._viewer_camera.loaded:
                self._viewer_camera.load()

            # We update its clipping range and focal length so we get a good FOV and so that it doesn't clip
            # nearby objects (default min is 1 m)
            self._viewer_camera.clipping_range = [0.001, 10000000.0]
            self._viewer_camera.focal_length = 17.0

            # Initialize the sensor
            self._viewer_camera.initialize()

            # Also need to potentially update our camera mover if it already exists
            if self._camera_mover is not None:
                self._camera_mover.set_cam(cam=self._viewer_camera)

        def _set_physics_engine_settings(self):
            """
            Set the physics engine with specified settings
            """
            assert self.is_stopped(), f"Cannot set simulator physics settings while simulation is playing!"
            self._physics_context.set_gravity(value=-self.gravity)
            # Also make sure we invert the collision group filter settings so that different collision groups cannot
            # collide with each other, and modify settings for speed optimization
            self._physics_context.set_invert_collision_group_filter(True)
            self._physics_context.enable_ccd(gm.ENABLE_CCD)

            if meets_minimum_isaac_version("2023.0.0"):
                self._physics_context.enable_fabric(gm.ENABLE_FLATCACHE)
            else:
                self._physics_context.enable_flatcache(gm.ENABLE_FLATCACHE)

            # Enable GPU dynamics based on whether we need omni particles feature
            if gm.USE_GPU_DYNAMICS:
                self._physics_context.enable_gpu_dynamics(True)
                self._physics_context.set_broadphase_type("GPU")
            else:
                self._physics_context.enable_gpu_dynamics(False)
                self._physics_context.set_broadphase_type("MBP")

            # Set GPU Pairs capacity and other GPU settings
            self._physics_context.set_gpu_found_lost_pairs_capacity(gm.GPU_PAIRS_CAPACITY)
            self._physics_context.set_gpu_found_lost_aggregate_pairs_capacity(gm.GPU_AGGR_PAIRS_CAPACITY)
            self._physics_context.set_gpu_total_aggregate_pairs_capacity(gm.GPU_AGGR_PAIRS_CAPACITY)
            self._physics_context.set_gpu_max_particle_contacts(gm.GPU_MAX_PARTICLE_CONTACTS)

        def _set_renderer_settings(self):
            # TODO: For now we are setting these to some reasonable high-performance values but these can be made configurable.
            lazy.carb.settings.get_settings().set_bool("/rtx/reflections/enabled", False)  # Can be True with a 10fps penalty
            lazy.carb.settings.get_settings().set_bool("/rtx/indirectDiffuse/enabled", True)  # Can be False with a 5fps gain
            lazy.carb.settings.get_settings().set_bool("/rtx/directLighting/sampledLighting/enabled", True)
            lazy.carb.settings.get_settings().set_int("/rtx/raytracing/showLights", 1)
            lazy.carb.settings.get_settings().set_float("/rtx/sceneDb/ambientLightIntensity", 0.1)
            # TODO: Think of better setting defaults. Below works well for indoor-only scenes, but if skybox is the only light source then this looks very bad
            # carb.settings.get_settings().set_int("/rtx/domeLight/upperLowerStrategy", 3)  # "Limited image-based"

        @property
        def viewer_visibility(self):
            """
            Returns:
                bool: Whether the viewer is visible or not
            """
            return self._viewer_camera.viewer_visibility

        @viewer_visibility.setter
        def viewer_visibility(self, visible):
            """
            Sets whether the viewer should be visible or not in the Omni UI

            Args:
                visible (bool): Whether the viewer should be visible or not
            """
            self._viewer_camera.viewer_visibility = visible

        @property
        def viewer_height(self):
            """
            Returns:
                int: viewer height of this sensor, in pixels
            """
            # If the viewer camera hasn't been created yet, utilize the default width
            return gm.DEFAULT_VIEWER_HEIGHT if self._viewer_camera is None else self._viewer_camera.image_height

        @viewer_height.setter
        def viewer_height(self, height):
            """
            Sets the viewer height @height for this sensor

            Args:
                height (int): viewer height, in pixels
            """
            self._viewer_camera.image_height = height

        @property
        def viewer_width(self):
            """
            Returns:
                int: viewer width of this sensor, in pixels
            """
            # If the viewer camera hasn't been created yet, utilize the default height
            return gm.DEFAULT_VIEWER_WIDTH if self._viewer_camera is None else self._viewer_camera.image_width

        @viewer_width.setter
        def viewer_width(self, width):
            """
            Sets the viewer width @width for this sensor

            Args:
                width (int): viewer width, in pixels
            """
            self._viewer_camera.image_width = width

        def set_lighting_mode(self, mode):
            """
            Sets the active lighting mode in the current simulator. Valid options are one of LightingMode

            Args:
                mode (LightingMode): Lighting mode to set
            """
            lazy.omni.kit.commands.execute("SetLightingMenuModeCommand", lighting_mode=mode)

        def enable_viewer_camera_teleoperation(self):
            """
            Enables keyboard control of the active viewer camera for this simulation
            """
            self._camera_mover = CameraMover(cam=self._viewer_camera)
            self._camera_mover.print_info()
            return self._camera_mover

        def import_scene(self, scene):
            """
            Import a scene into the simulator. A scene could be a synthetic one or a realistic Gibson Environment.

            Args:
                scene (Scene): a scene object to load
            """
            assert self.is_stopped(), "Simulator must be stopped while importing a scene!"
            assert isinstance(scene, Scene), "import_scene can only be called with Scene"

            # Clear the existing scene if any
            self.clear()

            self._scene = scene
            self._scene.load()

            # Make sure simulator is not running, then start it so that we can initialize the scene
            assert self.is_stopped(), "Simulator must be stopped after importing a scene!"
            self.play()

            # Initialize the scene
            self._scene.initialize()

            # Need to one more step for particle systems to work
            self.step()
            self.stop()
            log.info("Imported scene.")

        def initialize_object_on_next_sim_step(self, obj):
            """
            Initializes the object upon the next simulation step

            Args:
                obj (BasePrim): Object to initialize as soon as a new sim step is called
            """
            self._objects_to_initialize.append(obj)

        def import_object(self, obj, register=True):
            """
            Import an object into the simulator.

            Args:
                obj (BaseObject): an object to load
                register (bool): whether to register this object internally in the scene registry
            """
            assert isinstance(obj, BaseObject), "import_object can only be called with BaseObject"

            # Make sure scene is loaded -- objects should not be loaded unless we have a reference to a scene
            assert self.scene is not None, "import_object needs to be called after import_scene"

            # Load the object in omniverse by adding it to the scene
            self.scene.add_object(obj, register=register, _is_call_from_simulator=True)

            # Run any callbacks
            for callback in self._callbacks_on_import_obj.values():
                callback(obj)

            # Cache the mapping from link IDs to object
            for link in obj.links.values():
                self._link_id_to_objects[lazy.pxr.PhysicsSchemaTools.sdfPathToInt(link.prim_path)] = obj

            # Lastly, additionally add this object automatically to be initialized as soon as another simulator step occurs
            self.initialize_object_on_next_sim_step(obj=obj)

        def remove_object(self, obj):
            """
            Remove a non-robot object from the simulator.

            Args:
                obj (BaseObject): a non-robot object to remove
            """
            # Run any callbacks
            for callback in self._callbacks_on_remove_obj.values():
                callback(obj)

            # pop all link ids
            for link in obj.links.values():
                self._link_id_to_objects.pop(lazy.pxr.PhysicsSchemaTools.sdfPathToInt(link.prim_path))

            # If it was queued up to be initialized, remove it from the queue as well
            for i, initialize_obj in enumerate(self._objects_to_initialize):
                if obj.name == initialize_obj.name:
                    self._objects_to_initialize.pop(i)
                    break

            self._scene.remove_object(obj)
            self.app.update()

            # Update all handles that are now broken because objects have changed
            self.update_handles()

            # Refresh all current rules
            TransitionRuleAPI.prune_active_rules()

        def remove_prim(self, prim):
            """
            Remove a prim from the simulator.

            Args:
                prim (BasePrim): a prim to remove
            """
            # Remove prim
            prim.remove()

            # Update all handles that are now broken because prims have changed
            self.update_handles()

        def _reset_variables(self):
            """
            Reset internal variables when a new stage is loaded
            """

        def update_handles(self):
            # Handles are only relevant when physx is running
            if not self.is_playing():
                return

            # First, refresh the physics sim view
            self._physics_sim_view = lazy.omni.physics.tensors.create_simulation_view(self.backend)
            self._physics_sim_view.set_subspace_roots("/")

            # Then update the handles for all objects
            if self.scene is not None and self.scene.initialized:
                for obj in self.scene.objects:
                    # Only need to update if object is already initialized as well
                    if obj.initialized:
                        obj.update_handles()

            # Finally update any unified views
            RigidContactAPI.initialize_view()

        def _non_physics_step(self):
            """
            Complete any non-physics steps such as state updates.
            """
            # If we don't have a valid scene, immediately return
            if self._scene is None:
                return

            # Update omni
            self._omni_update_step()

            # If we're playing we, also run additional logic
            if self.is_playing():
                # Check to see if any objects should be initialized (only done IF we're playing)
                n_objects_to_initialize = len(self._objects_to_initialize)
                if n_objects_to_initialize > 0 and self.is_playing():
                    # We iterate through the objects to initialize
                    # Note that we don't explicitly do for obj in self._objects_to_initialize because additional objects
                    # may be added mid-iteration!!
                    # For this same reason, after we finish the loop, we keep any objects that are yet to be initialized
                    # First call zero-physics step update, so that handles are properly propagated
                    og.sim.pi.update_simulation(elapsedStep=0, currentTime=og.sim.current_time)
                    for i in range(n_objects_to_initialize):
                        obj = self._objects_to_initialize[i]
                        obj.initialize()
                        if len(obj.states.keys() & self.object_state_types_on_contact) > 0:
                            self._objects_require_contact_callback = True
                        if len(obj.states.keys() & self.object_state_types_on_joint_break) > 0:
                            self._objects_require_joint_break_callback = True

                    self._objects_to_initialize = self._objects_to_initialize[n_objects_to_initialize:]

                    # Re-initialize the physics view because the number of objects has changed
                    self.update_handles()

                    # Also refresh the transition rules that are currently active
                    TransitionRuleAPI.refresh_all_rules()

                # Update any system-related state
                for system in self.scene.systems:
                    system.update()

                # Propagate states if the feature is enabled
                if gm.ENABLE_OBJECT_STATES:
                    # Step the object states in global topological order (if the scene exists)
                    for state_type in self.object_state_types_requiring_update:
                        for obj in self.scene.get_objects_with_state(state_type):
                            # Only update objects that have been initialized so far
                            if obj.initialized:
                                obj.states[state_type].update()

                    for obj in self.scene.objects:
                        # Only update visuals for objects that have been initialized so far
                        if isinstance(obj, StatefulObject) and obj.initialized:
                            obj.update_visuals()

                # Possibly run transition rule step
                if gm.ENABLE_TRANSITION_RULES:
                    TransitionRuleAPI.step()

        def _omni_update_step(self):
            """
            Step any omni-related things
            """
            # Clear the bounding box and contact caches so that they get updated during the next time they're called
            BoundingBoxAPI.clear()
            RigidContactAPI.clear()

        def play(self):
            if not self.is_playing():
                # Track whether we're starting the simulator fresh -- i.e.: whether we were stopped previously
                was_stopped = self.is_stopped()

                # Run super first
                # We suppress warnings from omni.usd because it complains about values set in the native USD
                # These warnings occur because the native USD file has some type mismatch in the `scale` property,
                # where the property expects a double but for whatever reason the USD interprets its values as floats
                # We suppress omni.physicsschema.plugin when kinematic_only objects are placed with scale ~1.0, to suppress
                # the following error:
                # [omni.physicsschema.plugin] ScaleOrientation is not supported for rigid bodies, prim path: [...] You may
                #   ignore this if the scale is close to uniform.
                # We also need to suppress the following error when flat cache is used:
                # [omni.physx.plugin] Transformation change on non-root links is not supported.
                channels = ["omni.usd", "omni.physicsschema.plugin"]
                if gm.ENABLE_FLATCACHE:
                    channels.append("omni.physx.plugin")
                with suppress_omni_log(channels=channels):
                    super().play()

                # If we're stopped, take a physics step and update the physics sim view. This must happen BEFORE the
                # handles are updated, since updating the physics view makes the per-object physics view invalid
                self.step_physics()

                # Take a render step -- this is needed so that certain (unknown, maybe omni internal state?) is populated
                # correctly.
                self.render()

                # Update all object handles, unless this is a play during initialization
                if og.sim is not None:
                    self.update_handles()

                if was_stopped:
                    # We need to update controller mode because kp and kd were set to the original (incorrect) values when
                    # sim was stopped. We need to reset them to default_kp and default_kd defined in ControllableObject.
                    # We also need to take an additional sim step to make sure simulator is functioning properly.
                    # We need to do this because for some reason omniverse exhibits strange behavior if we do certain
                    # operations immediately after playing; e.g.: syncing USD poses when flatcache is enabled
                    if self.scene is not None and self.scene.initialized:
                        for robot in self.scene.robots:
                            if robot.initialized:
                                robot.update_controller_mode()

                # Additionally run non physics things
                self._non_physics_step()

            # Run all callbacks
            for callback in self._callbacks_on_play.values():
                callback()

        def pause(self):
            if not self.is_paused():
                super().pause()

        def stop(self):
            if not self.is_stopped():
                super().stop()

            # If we're using flatcache, we also need to reset its API
            if gm.ENABLE_FLATCACHE:
                FlatcacheAPI.reset()

            # Run all callbacks
            for callback in self._callbacks_on_stop.values():
                callback()

        @property
        def n_physics_timesteps_per_render(self):
            """
            Number of physics timesteps per rendering timestep. rendering_dt has to be a multiple of physics_dt.

            Returns:
                int: Discrete number of physics timesteps to take per step
            """
            n_physics_timesteps_per_render = self.get_rendering_dt() / self.get_physics_dt()
            assert n_physics_timesteps_per_render.is_integer(), "render_timestep must be a multiple of physics_timestep"
            return int(n_physics_timesteps_per_render)

        def step(self, render=True):
            """
            Step the simulation at self.render_timestep

            Args:
                render (bool): Whether rendering should occur or not
            """
            # If we have imported any objects within the last timestep, we render the app once, since otherwise calling
            # step() may not step physics
            if len(self._objects_to_initialize) > 0:
                self.render()

            if render:
                super().step(render=True)
            else:
                for i in range(self.n_physics_timesteps_per_render):
                    super().step(render=False)

            # Additionally run non physics things
            self._non_physics_step()

<<<<<<< HEAD
        # Run all callbacks
        for callback in self._callbacks_on_play.values():
            callback()

    def pause(self):
        if not self.is_paused():
            super().pause()

    def stop(self):
        if not self.is_stopped():
            super().stop()

        # If we're using flatcache, we also need to reset its API
        if gm.ENABLE_FLATCACHE:
            FlatcacheAPI.reset()

        # Run all callbacks
        for callback in self._callbacks_on_stop.values():
            callback()

    @property
    def n_physics_timesteps_per_render(self):
        """
        Number of physics timesteps per rendering timestep. rendering_dt has to be a multiple of physics_dt.

        Returns:
            int: Discrete number of physics timesteps to take per step
        """
        n_physics_timesteps_per_render = self.get_rendering_dt() / self.get_physics_dt()
        assert n_physics_timesteps_per_render.is_integer(), "render_timestep must be a multiple of physics_timestep"
        return int(n_physics_timesteps_per_render)

    def step(self, render=False):
        """
        Step the simulation at self.render_timestep

        Args:
            render (bool): Whether rendering should occur or not
        """
        # If we have imported any objects within the last timestep, we render the app once, since otherwise calling
        # step() may not step physics
        if len(self._objects_to_initialize) > 0:
            self.render()

        if render:
            super().step(render=True)
        else:
            for i in range(self.n_physics_timesteps_per_render):
                super().step(render=False)

        # Additionally run non physics things
        self._non_physics_step()

        # TODO (eric): After stage changes (e.g. pose, texture change), it will take two super().step(render=True) for
        #  the result to propagate to the rendering. We could have called super().render() here but it will introduce
        #  a big performance regression.

    def step_physics(self):
        """
        Step the physics a single step.
        """
        self._physics_context._step(current_time=self.current_time)
        self._omni_update_step()

    def _on_contact(self, contact_headers, contact_data):
        """
        This callback will be invoked after every PHYSICS step if there is any contact.
        For each of the pair of objects in each contact, we invoke the on_contact function for each of its states
        that subclass ContactSubscribedStateMixin. These states update based on contact events.
        """
        if gm.ENABLE_OBJECT_STATES and self._objects_require_contact_callback:
            headers = defaultdict(list)
            for contact_header in contact_headers:
                actor0_obj = self._link_id_to_objects.get(contact_header.actor0, None)
                actor1_obj = self._link_id_to_objects.get(contact_header.actor1, None)
                # If any of the objects cannot be found, skip
                if actor0_obj is None or actor1_obj is None:
                    continue
                # If any of the objects is not initialized, skip
                if not actor0_obj.initialized or not actor1_obj.initialized:
                    continue
                # If any of the objects is not stateful, skip
                if not isinstance(actor0_obj, StatefulObject) or not isinstance(actor1_obj, StatefulObject):
                    continue
                # If any of the objects doesn't have states that require on_contact callbacks, skip
                if len(actor0_obj.states.keys() & self.object_state_types_on_contact) == 0 or len(actor1_obj.states.keys() & self.object_state_types_on_contact) == 0:
                    continue
                headers[tuple(sorted((actor0_obj, actor1_obj), key=lambda x: x.uuid))].append(contact_header)

            for (actor0_obj, actor1_obj) in headers:
                for obj0, obj1 in [(actor0_obj, actor1_obj), (actor1_obj, actor0_obj)]:
                    for state_type in self.object_state_types_on_contact:
                        if state_type in obj0.states:
                            obj0.states[state_type].on_contact(obj1, headers[(actor0_obj, actor1_obj)], contact_data)

    def _on_simulation_event(self, event):
        """
        This callback will be invoked if there is any simulation event. Currently it only processes JOINT_BREAK event.
        """
        if gm.ENABLE_OBJECT_STATES:
            if event.type == int(SimulationEvent.JOINT_BREAK) and self._objects_require_joint_break_callback:
                joint_path = str(PhysicsSchemaTools.decodeSdfPath(event.payload["jointPath"][0], event.payload["jointPath"][1]))
                obj = None
                # TODO: recursively try to find the parent object of this joint
                tokens = joint_path.split("/")
                for i in range(2, len(tokens) + 1):
                    obj = self._scene.object_registry("prim_path", "/".join(tokens[:i]))
                    if obj is not None:
                        break

                if obj is None or not obj.initialized or not isinstance(obj, StatefulObject):
                    return
                if len(obj.states.keys() & self.object_state_types_on_joint_break) == 0:
                    return
                for state_type in self.object_state_types_on_joint_break:
                    if state_type in obj.states:
                        obj.states[state_type].on_joint_break(joint_path)

    def is_paused(self):
        """
        Returns:
            bool: True if the simulator is paused, otherwise False
        """
        return not (self.is_stopped() or self.is_playing())

    @contextlib.contextmanager
    def stopped(self):
        """
        A context scope for making sure the simulator is stopped during execution within this scope.
        Upon leaving the scope, the prior simulator state is restored.
        """
        # Infer what state we're currently in, then stop, yield, and then restore the original state
        sim_is_playing, sim_is_paused = self.is_playing(), self.is_paused()
        if sim_is_playing or sim_is_paused:
            self.stop()
        yield
        if sim_is_playing: self.play()
        elif sim_is_paused: self.pause()

    @contextlib.contextmanager
    def playing(self):
        """
        A context scope for making sure the simulator is playing during execution within this scope.
        Upon leaving the scope, the prior simulator state is restored.
        """
        # Infer what state we're currently in, then stop, yield, and then restore the original state
        sim_is_stopped, sim_is_paused = self.is_stopped(), self.is_paused()
        if sim_is_stopped or sim_is_paused:
            self.play()
        yield
        if sim_is_stopped: self.stop()
        elif sim_is_paused: self.pause()

    @contextlib.contextmanager
    def paused(self):
        """
        A context scope for making sure the simulator is paused during execution within this scope.
        Upon leaving the scope, the prior simulator state is restored.
        """
        # Infer what state we're currently in, then stop, yield, and then restore the original state
        sim_is_stopped, sim_is_playing = self.is_stopped(), self.is_playing()
        if sim_is_stopped or sim_is_playing:
            self.pause()
        yield
        if sim_is_stopped: self.stop()
        elif sim_is_playing: self.play()

    @contextlib.contextmanager
    def slowed(self, dt):
        """
        A context scope for making the simulator simulation dt slowed, e.g.: for taking micro-steps for propagating
        instantaneous kinematics with minimal impact on physics propagation.

        NOTE: This will set both the physics dt and rendering dt to the same value during this scope.

        Upon leaving the scope, the prior simulator state is restored.
        """
        # Set dt, yield, then restore the original dt
        physics_dt, rendering_dt = self.get_physics_dt(), self.get_rendering_dt()
        self.set_simulation_dt(physics_dt=dt, rendering_dt=dt)
        yield
        self.set_simulation_dt(physics_dt=physics_dt, rendering_dt=rendering_dt)

    def add_callback_on_play(self, name, callback):
        """
        Adds a function @callback, referenced by @name, to be executed every time sim.play() is called

        Args:
            name (str): Name of the callback
            callback (function): Callback function. Function signature is expected to be:

                def callback() --> None
        """
        self._callbacks_on_play[name] = callback

    def add_callback_on_stop(self, name, callback):
        """
        Adds a function @callback, referenced by @name, to be executed every time sim.stop() is called

        Args:
            name (str): Name of the callback
            callback (function): Callback function. Function signature is expected to be:

                def callback() --> None
        """
        self._callbacks_on_stop[name] = callback

    def add_callback_on_import_obj(self, name, callback):
        """
        Adds a function @callback, referenced by @name, to be executed every time sim.import_object() is called

        Args:
            name (str): Name of the callback
            callback (function): Callback function. Function signature is expected to be:

                def callback(obj: BaseObject) --> None
        """
        self._callbacks_on_import_obj[name] = callback

    def add_callback_on_remove_obj(self, name, callback):
        """
        Adds a function @callback, referenced by @name, to be executed every time sim.remove_object() is called

        Args:
            name (str): Name of the callback
            callback (function): Callback function. Function signature is expected to be:

                def callback(obj: BaseObject) --> None
        """
        self._callbacks_on_remove_obj[name] = callback

    def remove_callback_on_play(self, name):
        """
        Remove play callback whose reference is @name

        Args:
            name (str): Name of the callback
        """
        self._callbacks_on_play.pop(name)

    def remove_callback_on_stop(self, name):
        """
        Remove stop callback whose reference is @name

        Args:
            name (str): Name of the callback
        """
        self._callbacks_on_stop.pop(name)

    def remove_callback_on_import_obj(self, name):
        """
        Remove stop callback whose reference is @name

        Args:
            name (str): Name of the callback
        """
        self._callbacks_on_import_obj.pop(name)

    def remove_callback_on_remove_obj(self, name):
        """
        Remove stop callback whose reference is @name

        Args:
            name (str): Name of the callback
        """
        self._callbacks_on_remove_obj.pop(name)

    @classmethod
    def clear_instance(cls):
        SimulationContext.clear_instance()
        Simulator._world_initialized = None
        return

    def __del__(self):
        SimulationContext.__del__(self)
        Simulator._world_initialized = None
        return

    @property
    def pi(self):
        """
        Returns:
            PhysX: Physx Interface (pi) for controlling low-level physx engine
        """
        return self._physx_interface

    @property
    def psi(self):
        """
        Returns:
            IPhysxSimulation: Physx Simulation Interface (psi) for controlling low-level physx simulation
        """
        return self._physx_simulation_interface

    @property
    def psqi(self):
        """
        Returns:
            PhysXSceneQuery: Physx Scene Query Interface (psqi) for running low-level scene queries
        """
        return self._physx_scene_query_interface

    @property
    def scene(self):
        """
        Returns:
            None or Scene: Scene currently loaded in this simulator. If no scene is loaded, returns None
        """
        return self._scene

    @property
    def viewer_camera(self):
        """
        Returns:
            VisionSensor: Active camera sensor corresponding to the active viewport window instance shown in the omni UI
        """
        return self._viewer_camera

    @property
    def camera_mover(self):
        """
        Returns:
            None or CameraMover: If enabled, the teleoperation interface for controlling the active viewer camera
        """
        return self._camera_mover

    @property
    def world_prim(self):
        """
        Returns:
            Usd.Prim: Prim at /World
        """
        return get_prim_at_path(prim_path="/World")

    def clear(self) -> None:
        """
        Clears the stage leaving the PhysicsScene only if under /World.
        """
        # Stop the physics
        self.stop()

        # Clear any pre-existing scene if it exists
        if self._scene is not None:
            self.scene.clear()
        self._scene = None

        # Clear all vision sensors and remove viewer camera reference and camera mover reference
        VisionSensor.clear()
        self._viewer_camera = None
        if self._camera_mover is not None:
            self._camera_mover.clear()
            self._camera_mover = None

        # Clear all transition rules if being used
        if gm.ENABLE_TRANSITION_RULES:
            TransitionRuleAPI.clear()

        # Clear uniquely named items and other internal states
        clear_pu()
        clear_uu()
        self._objects_to_initialize = []
        self._objects_require_contact_callback = False
        self._objects_require_joint_break_callback = False
        self._link_id_to_objects = dict()

        self._callbacks_on_play = dict()
        self._callbacks_on_stop = dict()
        self._callbacks_on_import_obj = dict()
        self._callbacks_on_remove_obj = dict()

        # Load dummy stage, but don't clear sim to prevent circular loops
        self._open_new_stage()

    def write_metadata(self, key, data):
        """
        Writes metadata @data to the current global metadata dict using key @key

        Args:
            key (str): Keyword entry in the global metadata dictionary to use
            data (dict): Data to write to @key in the global metadata dictionary
        """
        self.world_prim.SetCustomDataByKey(key, data)

    def get_metadata(self, key):
        """
        Grabs metadata from the current global metadata dict using key @key

        Args:
            key (str): Keyword entry in the global metadata dictionary to use
        """
        return self.world_prim.GetCustomDataByKey(key)

    def restore(self, json_path):
        """
        Restore a simulation environment from @json_path.

        Args:
            json_path (str): Full path of JSON file to load, which contains information
                to recreate a scene.
        """
        if not json_path.endswith(".json"):
            log.error(f"You have to define the full json_path to load from. Got: {json_path}")
=======
            # TODO (eric): After stage changes (e.g. pose, texture change), it will take two super().step(render=True) for
            #  the result to propagate to the rendering. We could have called super().render() here but it will introduce
            #  a big performance regression.

        def step_physics(self):
            """
            Step the physics a single step.
            """
            self._physics_context._step(current_time=self.current_time)
            self._omni_update_step()

        def _on_contact(self, contact_headers, contact_data):
            """
            This callback will be invoked after every PHYSICS step if there is any contact.
            For each of the pair of objects in each contact, we invoke the on_contact function for each of its states
            that subclass ContactSubscribedStateMixin. These states update based on contact events.
            """
            if gm.ENABLE_OBJECT_STATES and self._objects_require_contact_callback:
                headers = defaultdict(list)
                for contact_header in contact_headers:
                    actor0_obj = self._link_id_to_objects.get(contact_header.actor0, None)
                    actor1_obj = self._link_id_to_objects.get(contact_header.actor1, None)
                    # If any of the objects cannot be found, skip
                    if actor0_obj is None or actor1_obj is None:
                        continue
                    # If any of the objects is not initialized, skip
                    if not actor0_obj.initialized or not actor1_obj.initialized:
                        continue
                    # If any of the objects is not stateful, skip
                    if not isinstance(actor0_obj, StatefulObject) or not isinstance(actor1_obj, StatefulObject):
                        continue
                    # If any of the objects doesn't have states that require on_contact callbacks, skip
                    if len(actor0_obj.states.keys() & self.object_state_types_on_contact) == 0 or len(actor1_obj.states.keys() & self.object_state_types_on_contact) == 0:
                        continue
                    headers[tuple(sorted((actor0_obj, actor1_obj), key=lambda x: x.uuid))].append(contact_header)

                for (actor0_obj, actor1_obj) in headers:
                    for obj0, obj1 in [(actor0_obj, actor1_obj), (actor1_obj, actor0_obj)]:
                        for state_type in self.object_state_types_on_contact:
                            if state_type in obj0.states:
                                obj0.states[state_type].on_contact(obj1, headers[(actor0_obj, actor1_obj)], contact_data)

        def _on_simulation_event(self, event):
            """
            This callback will be invoked if there is any simulation event. Currently it only processes JOINT_BREAK event.
            """
            if gm.ENABLE_OBJECT_STATES:
                if event.type == int(lazy.omni.physx.bindings._physx.SimulationEvent.JOINT_BREAK) and self._objects_require_joint_break_callback:
                    joint_path = str(lazy.pxr.PhysicsSchemaTools.decodeSdfPath(event.payload["jointPath"][0], event.payload["jointPath"][1]))
                    obj = None
                    # TODO: recursively try to find the parent object of this joint
                    tokens = joint_path.split("/")
                    for i in range(2, len(tokens) + 1):
                        obj = self._scene.object_registry("prim_path", "/".join(tokens[:i]))
                        if obj is not None:
                            break

                    if obj is None or not obj.initialized or not isinstance(obj, StatefulObject):
                        return
                    if len(obj.states.keys() & self.object_state_types_on_joint_break) == 0:
                        return
                    for state_type in self.object_state_types_on_joint_break:
                        if state_type in obj.states:
                            obj.states[state_type].on_joint_break(joint_path)

        def is_paused(self):
            """
            Returns:
                bool: True if the simulator is paused, otherwise False
            """
            return not (self.is_stopped() or self.is_playing())

        @contextlib.contextmanager
        def stopped(self):
            """
            A context scope for making sure the simulator is stopped during execution within this scope.
            Upon leaving the scope, the prior simulator state is restored.
            """
            # Infer what state we're currently in, then stop, yield, and then restore the original state
            sim_is_playing, sim_is_paused = self.is_playing(), self.is_paused()
            if sim_is_playing or sim_is_paused:
                self.stop()
            yield
            if sim_is_playing: self.play()
            elif sim_is_paused: self.pause()

        @contextlib.contextmanager
        def playing(self):
            """
            A context scope for making sure the simulator is playing during execution within this scope.
            Upon leaving the scope, the prior simulator state is restored.
            """
            # Infer what state we're currently in, then stop, yield, and then restore the original state
            sim_is_stopped, sim_is_paused = self.is_stopped(), self.is_paused()
            if sim_is_stopped or sim_is_paused:
                self.play()
            yield
            if sim_is_stopped: self.stop()
            elif sim_is_paused: self.pause()

        @contextlib.contextmanager
        def paused(self):
            """
            A context scope for making sure the simulator is paused during execution within this scope.
            Upon leaving the scope, the prior simulator state is restored.
            """
            # Infer what state we're currently in, then stop, yield, and then restore the original state
            sim_is_stopped, sim_is_playing = self.is_stopped(), self.is_playing()
            if sim_is_stopped or sim_is_playing:
                self.pause()
            yield
            if sim_is_stopped: self.stop()
            elif sim_is_playing: self.play()

        @contextlib.contextmanager
        def slowed(self, dt):
            """
            A context scope for making the simulator simulation dt slowed, e.g.: for taking micro-steps for propagating
            instantaneous kinematics with minimal impact on physics propagation.

            NOTE: This will set both the physics dt and rendering dt to the same value during this scope.

            Upon leaving the scope, the prior simulator state is restored.
            """
            # Set dt, yield, then restore the original dt
            physics_dt, rendering_dt = self.get_physics_dt(), self.get_rendering_dt()
            self.set_simulation_dt(physics_dt=dt, rendering_dt=dt)
            yield
            self.set_simulation_dt(physics_dt=physics_dt, rendering_dt=rendering_dt)

        def add_callback_on_play(self, name, callback):
            """
            Adds a function @callback, referenced by @name, to be executed every time sim.play() is called

            Args:
                name (str): Name of the callback
                callback (function): Callback function. Function signature is expected to be:

                    def callback() --> None
            """
            self._callbacks_on_play[name] = callback

        def add_callback_on_stop(self, name, callback):
            """
            Adds a function @callback, referenced by @name, to be executed every time sim.stop() is called

            Args:
                name (str): Name of the callback
                callback (function): Callback function. Function signature is expected to be:

                    def callback() --> None
            """
            self._callbacks_on_stop[name] = callback

        def add_callback_on_import_obj(self, name, callback):
            """
            Adds a function @callback, referenced by @name, to be executed every time sim.import_object() is called

            Args:
                name (str): Name of the callback
                callback (function): Callback function. Function signature is expected to be:

                    def callback(obj: BaseObject) --> None
            """
            self._callbacks_on_import_obj[name] = callback

        def add_callback_on_remove_obj(self, name, callback):
            """
            Adds a function @callback, referenced by @name, to be executed every time sim.remove_object() is called

            Args:
                name (str): Name of the callback
                callback (function): Callback function. Function signature is expected to be:

                    def callback(obj: BaseObject) --> None
            """
            self._callbacks_on_remove_obj[name] = callback

        def remove_callback_on_play(self, name):
            """
            Remove play callback whose reference is @name

            Args:
                name (str): Name of the callback
            """
            self._callbacks_on_play.pop(name)

        def remove_callback_on_stop(self, name):
            """
            Remove stop callback whose reference is @name

            Args:
                name (str): Name of the callback
            """
            self._callbacks_on_stop.pop(name)

        def remove_callback_on_import_obj(self, name):
            """
            Remove stop callback whose reference is @name

            Args:
                name (str): Name of the callback
            """
            self._callbacks_on_import_obj.pop(name)

        def remove_callback_on_remove_obj(self, name):
            """
            Remove stop callback whose reference is @name

            Args:
                name (str): Name of the callback
            """
            self._callbacks_on_remove_obj.pop(name)

        @classmethod
        def clear_instance(cls):
            lazy.omni.isaac.core.simulation_context.SimulationContext.clear_instance()
            Simulator._world_initialized = None
>>>>>>> 444c3a94
            return

        def __del__(self):
            lazy.omni.isaac.core.simulation_context.SimulationContext.__del__(self)
            Simulator._world_initialized = None
            return

        @property
        def pi(self):
            """
            Returns:
                PhysX: Physx Interface (pi) for controlling low-level physx engine
            """
            return self._physx_interface

        @property
        def psi(self):
            """
            Returns:
                IPhysxSimulation: Physx Simulation Interface (psi) for controlling low-level physx simulation
            """
            return self._physx_simulation_interface

        @property
        def psqi(self):
            """
            Returns:
                PhysXSceneQuery: Physx Scene Query Interface (psqi) for running low-level scene queries
            """
            return self._physx_scene_query_interface

        @property
        def scene(self):
            """
            Returns:
                None or Scene: Scene currently loaded in this simulator. If no scene is loaded, returns None
            """
            return self._scene

        @property
        def viewer_camera(self):
            """
            Returns:
                VisionSensor: Active camera sensor corresponding to the active viewport window instance shown in the omni UI
            """
            return self._viewer_camera

        @property
        def camera_mover(self):
            """
            Returns:
                None or CameraMover: If enabled, the teleoperation interface for controlling the active viewer camera
            """
            return self._camera_mover

        @property
        def world_prim(self):
            """
            Returns:
                Usd.Prim: Prim at /World
            """
            return lazy.omni.isaac.core.utils.prims.get_prim_at_path(prim_path="/World")

        def clear(self) -> None:
            """
            Clears the stage leaving the PhysicsScene only if under /World.
            """
            # Stop the physics
            self.stop()

            # Clear any pre-existing scene if it exists
            if self._scene is not None:
                self.scene.clear()
            self._scene = None

            # Clear all vision sensors and remove viewer camera reference and camera mover reference
            VisionSensor.clear()
            self._viewer_camera = None
            if self._camera_mover is not None:
                self._camera_mover.clear()
                self._camera_mover = None

            # Clear all transition rules if being used
            if gm.ENABLE_TRANSITION_RULES:
                TransitionRuleAPI.clear()

            # Clear uniquely named items and other internal states
            clear_pu()
            clear_uu()
            self._objects_to_initialize = []
            self._objects_require_contact_callback = False
            self._objects_require_joint_break_callback = False
            self._link_id_to_objects = dict()

            self._callbacks_on_play = dict()
            self._callbacks_on_stop = dict()
            self._callbacks_on_import_obj = dict()
            self._callbacks_on_remove_obj = dict()

            # Load dummy stage, but don't clear sim to prevent circular loops
            self._open_new_stage()

        def write_metadata(self, key, data):
            """
            Writes metadata @data to the current global metadata dict using key @key

            Args:
                key (str): Keyword entry in the global metadata dictionary to use
                data (dict): Data to write to @key in the global metadata dictionary
            """
            self.world_prim.SetCustomDataByKey(key, data)

        def get_metadata(self, key):
            """
            Grabs metadata from the current global metadata dict using key @key

            Args:
                key (str): Keyword entry in the global metadata dictionary to use
            """
            return self.world_prim.GetCustomDataByKey(key)

        def restore(self, json_path):
            """
            Restore a simulation environment from @json_path.

            Args:
                json_path (str): Full path of JSON file to load, which contains information
                    to recreate a scene.
            """
            if not json_path.endswith(".json"):
                log.error(f"You have to define the full json_path to load from. Got: {json_path}")
                return

            # Load the info from the json
            with open(json_path, "r") as f:
                scene_info = json.load(f)
            init_info = scene_info["init_info"]
            state = scene_info["state"]

            # Override the init info with our json path
            init_info["args"]["scene_file"] = json_path

            # Also make sure we have any additional modifications necessary from the specific scene
            og.REGISTERED_SCENES[init_info["class_name"]].modify_init_info_for_restoring(init_info=init_info)

            # Recreate and import the saved scene
            og.sim.stop()
            recreated_scene = create_object_from_init_info(init_info)
            self.import_scene(scene=recreated_scene)

            # Start the simulation and restore the dynamic state of the scene and then pause again
            self.play()
            self.load_state(state, serialized=False)

            log.info("The saved simulation environment loaded.")

            return

        def save(self, json_path):
            """
            Saves the current simulation environment to @json_path.

            Args:
                json_path (str): Full path of JSON file to save (should end with .json), which contains information
                    to recreate the current scene.
            """
            # Make sure the sim is not stopped, since we need to grab joint states
            assert not self.is_stopped(), "Simulator cannot be stopped when saving to USD!"

            # Make sure there are no objects in the initialization queue, if not, terminate early and notify user
            # Also run other sanity checks before saving
            if len(self._objects_to_initialize) > 0:
                log.error("There are still objects to initialize! Please take one additional sim step and then save.")
                return
            if not self.scene:
                log.warning("Scene has not been loaded. Nothing to save.")
                return
            if not json_path.endswith(".json"):
                log.error(f"You have to define the full json_path to save the scene to. Got: {json_path}")
                return

            # Update scene info
            self.scene.update_objects_info()

            # Dump saved current state and also scene init info
            scene_info = {
                "metadata": self.world_prim.GetCustomData(),
                "state": self.scene.dump_state(serialized=False),
                "init_info": self.scene.get_init_info(),
                "objects_info": self.scene.get_objects_info(),
            }

            # Write this to the json file
            Path(os.path.dirname(json_path)).mkdir(parents=True, exist_ok=True)
            with open(json_path, "w+") as f:
                json.dump(scene_info, f, cls=NumpyEncoder, indent=4)

            log.info("The current simulation environment saved.")

        def _open_new_stage(self):
            """
            Opens a new stage
            """
            # Stop the physics if we're playing
            if not self.is_stopped():
                log.warning("Stopping simulation in order to open new stage.")
                self.stop()

            # Store physics dt and rendering dt to reuse later
            # Note that the stage may have been deleted previously; if so, we use the default values
            # of 1/60, 1/60
            try:
                physics_dt = self.get_physics_dt()
            except:
                print("WARNING: Invalid or non-existent physics scene found. Setting physics dt to 1/60.")
                physics_dt = 1 / 60.
            rendering_dt = self.get_rendering_dt()

            # Open new stage -- suppressing warning that we're opening a new stage
            with suppress_omni_log(None):
                lazy.omni.isaac.core.utils.stage.create_new_stage()

            # Clear physics context
            self._physics_context = None
            if meets_minimum_isaac_version("2023.0.0"):
                self._physx_fabric_interface = None

            # Create world prim
            self.stage.DefinePrim("/World", "Xform")

            self._init_stage(physics_dt=physics_dt, rendering_dt=rendering_dt)

        def _load_stage(self, usd_path):
            """
            Open the stage specified by USD file at @usd_path

            Args:
                usd_path (str): Absolute filepath to USD stage that should be loaded
            """
            # Stop the physics if we're playing
            if not self.is_stopped():
                log.warning("Stopping simulation in order to load stage.")
                self.stop()

            # Store physics dt and rendering dt to reuse later
            # Note that the stage may have been deleted previously; if so, we use the default values
            # of 1/60, 1/60
            try:
                physics_dt = self.get_physics_dt()
            except:
                print("WARNING: Invalid or non-existent physics scene found. Setting physics dt to 1/60.")
                physics_dt = 1/60.
            rendering_dt = self.get_rendering_dt()

            # Open new stage -- suppressing warning that we're opening a new stage
            with suppress_omni_log(None):
                lazy.omni.isaac.core.utils.stage.open_stage(usd_path=usd_path)

            self._init_stage(physics_dt=physics_dt, rendering_dt=rendering_dt)

        def _init_stage(
            self,
            physics_dt=None,
            rendering_dt=None,
            stage_units_in_meters=None,
            physics_prim_path="/physicsScene",
            sim_params=None,
            set_defaults=True,
            backend="numpy",
            device=None,
        ):
            # Run super first
            super()._init_stage(
                physics_dt=physics_dt,
                rendering_dt=rendering_dt,
                stage_units_in_meters=stage_units_in_meters,
                physics_prim_path=physics_prim_path,
                sim_params=sim_params,
                set_defaults=set_defaults,
                backend=backend,
                device=device,
            )

            # Update internal vars
            self._physx_interface = lazy.omni.physx.get_physx_interface()
            self._physx_simulation_interface = lazy.omni.physx.get_physx_simulation_interface()
            self._physx_scene_query_interface = lazy.omni.physx.get_physx_scene_query_interface()

            # Update internal settings
            self._set_physics_engine_settings()
            self._set_renderer_settings()

            # Update internal callbacks
            self._setup_default_callback_fns()
            self._stage_open_callback = (
                lazy.omni.usd.get_context().get_stage_event_stream().create_subscription_to_pop(self._stage_open_callback_fn)
            )
            self._contact_callback = self._physics_context._physx_sim_interface.subscribe_contact_report_events(self._on_contact)
            self._simulation_event_callback = self._physx_interface.get_simulation_event_stream_v2().create_subscription_to_pop(self._on_simulation_event)

            # Set the lighting mode to be stage by default
            self.set_lighting_mode(mode=LightingMode.STAGE)

            # Set the viewer camera, and then set its default pose
            self._set_viewer_camera()
            self.viewer_camera.set_position_orientation(
                position=np.array(m.DEFAULT_VIEWER_CAMERA_POS),
                orientation=np.array(m.DEFAULT_VIEWER_CAMERA_QUAT),
            )

        def close(self):
            """
            Shuts down the OmniGibson application
            """
            self._app.shutdown()

        @property
        def stage_id(self):
            """
            Returns:
                int: ID of the current active stage
            """
            return lazy.pxr.UsdUtils.StageCache.Get().GetId(self.stage).ToLongInt()

        @property
        def device(self):
            """
            Returns:
                device (None or str): Device used in simulation backend
            """
            return self._device

        @device.setter
        def device(self, device):
            """
            Sets the device used for sim backend

            Args:
                device (None or str): Device to set for the simulation backend
            """
            self._device = device
            if self._device is not None and "cuda" in self._device:
                device_id = self._settings.get_as_int("/physics/cudaDevice")
                self._device = f"cuda:{device_id}"

        @property
        def state_size(self):
            # Total state size is the state size of our scene
            return self._scene.state_size

        def _dump_state(self):
            # Default state is from the scene
            return self._scene.dump_state(serialized=False)

        def _load_state(self, state):
            # Default state is from the scene
            self._scene.load_state(state=state, serialized=False)

        def load_state(self, state, serialized=False):
            # We need to make sure the simulator is playing since joint states only get updated when playing
            assert self.is_playing()

            # Run super
            super().load_state(state=state, serialized=serialized)

            # Highlight that at the current step, the non-kinematic states are potentially inaccurate because a sim
            # step is needed to propagate specific states in physics backend
            # TODO: This should be resolved in a future omniverse release!
            disclaimer("Attempting to load simulator state.\n"
                    "Currently, omniverse does not support exclusively stepping kinematics, so we cannot update some "
                    "of our object states relying on updated kinematics until a simulator step is taken!\n"
                    "Object states such as OnTop, Inside, etc. relying on relative spatial information will inaccurate"
                    "until a single sim step is taken.\n"
                    "This should be resolved by the next NVIDIA Isaac Sim release.")

        def _serialize(self, state):
            # Default state is from the scene
            return self._scene.serialize(state=state)

        def _deserialize(self, state):
            # Default state is from the scene
            return self._scene.deserialize(state=state), self._scene.state_size

    if not og.sim:
        og.sim = Simulator(*args, **kwargs)

        print()
        print_icon()
        print_logo()
        print()
        log.info(f"{'-' * 10} Welcome to {logo_small()}! {'-' * 10}")

    return og.sim<|MERGE_RESOLUTION|>--- conflicted
+++ resolved
@@ -709,410 +709,6 @@
             # Additionally run non physics things
             self._non_physics_step()
 
-<<<<<<< HEAD
-        # Run all callbacks
-        for callback in self._callbacks_on_play.values():
-            callback()
-
-    def pause(self):
-        if not self.is_paused():
-            super().pause()
-
-    def stop(self):
-        if not self.is_stopped():
-            super().stop()
-
-        # If we're using flatcache, we also need to reset its API
-        if gm.ENABLE_FLATCACHE:
-            FlatcacheAPI.reset()
-
-        # Run all callbacks
-        for callback in self._callbacks_on_stop.values():
-            callback()
-
-    @property
-    def n_physics_timesteps_per_render(self):
-        """
-        Number of physics timesteps per rendering timestep. rendering_dt has to be a multiple of physics_dt.
-
-        Returns:
-            int: Discrete number of physics timesteps to take per step
-        """
-        n_physics_timesteps_per_render = self.get_rendering_dt() / self.get_physics_dt()
-        assert n_physics_timesteps_per_render.is_integer(), "render_timestep must be a multiple of physics_timestep"
-        return int(n_physics_timesteps_per_render)
-
-    def step(self, render=False):
-        """
-        Step the simulation at self.render_timestep
-
-        Args:
-            render (bool): Whether rendering should occur or not
-        """
-        # If we have imported any objects within the last timestep, we render the app once, since otherwise calling
-        # step() may not step physics
-        if len(self._objects_to_initialize) > 0:
-            self.render()
-
-        if render:
-            super().step(render=True)
-        else:
-            for i in range(self.n_physics_timesteps_per_render):
-                super().step(render=False)
-
-        # Additionally run non physics things
-        self._non_physics_step()
-
-        # TODO (eric): After stage changes (e.g. pose, texture change), it will take two super().step(render=True) for
-        #  the result to propagate to the rendering. We could have called super().render() here but it will introduce
-        #  a big performance regression.
-
-    def step_physics(self):
-        """
-        Step the physics a single step.
-        """
-        self._physics_context._step(current_time=self.current_time)
-        self._omni_update_step()
-
-    def _on_contact(self, contact_headers, contact_data):
-        """
-        This callback will be invoked after every PHYSICS step if there is any contact.
-        For each of the pair of objects in each contact, we invoke the on_contact function for each of its states
-        that subclass ContactSubscribedStateMixin. These states update based on contact events.
-        """
-        if gm.ENABLE_OBJECT_STATES and self._objects_require_contact_callback:
-            headers = defaultdict(list)
-            for contact_header in contact_headers:
-                actor0_obj = self._link_id_to_objects.get(contact_header.actor0, None)
-                actor1_obj = self._link_id_to_objects.get(contact_header.actor1, None)
-                # If any of the objects cannot be found, skip
-                if actor0_obj is None or actor1_obj is None:
-                    continue
-                # If any of the objects is not initialized, skip
-                if not actor0_obj.initialized or not actor1_obj.initialized:
-                    continue
-                # If any of the objects is not stateful, skip
-                if not isinstance(actor0_obj, StatefulObject) or not isinstance(actor1_obj, StatefulObject):
-                    continue
-                # If any of the objects doesn't have states that require on_contact callbacks, skip
-                if len(actor0_obj.states.keys() & self.object_state_types_on_contact) == 0 or len(actor1_obj.states.keys() & self.object_state_types_on_contact) == 0:
-                    continue
-                headers[tuple(sorted((actor0_obj, actor1_obj), key=lambda x: x.uuid))].append(contact_header)
-
-            for (actor0_obj, actor1_obj) in headers:
-                for obj0, obj1 in [(actor0_obj, actor1_obj), (actor1_obj, actor0_obj)]:
-                    for state_type in self.object_state_types_on_contact:
-                        if state_type in obj0.states:
-                            obj0.states[state_type].on_contact(obj1, headers[(actor0_obj, actor1_obj)], contact_data)
-
-    def _on_simulation_event(self, event):
-        """
-        This callback will be invoked if there is any simulation event. Currently it only processes JOINT_BREAK event.
-        """
-        if gm.ENABLE_OBJECT_STATES:
-            if event.type == int(SimulationEvent.JOINT_BREAK) and self._objects_require_joint_break_callback:
-                joint_path = str(PhysicsSchemaTools.decodeSdfPath(event.payload["jointPath"][0], event.payload["jointPath"][1]))
-                obj = None
-                # TODO: recursively try to find the parent object of this joint
-                tokens = joint_path.split("/")
-                for i in range(2, len(tokens) + 1):
-                    obj = self._scene.object_registry("prim_path", "/".join(tokens[:i]))
-                    if obj is not None:
-                        break
-
-                if obj is None or not obj.initialized or not isinstance(obj, StatefulObject):
-                    return
-                if len(obj.states.keys() & self.object_state_types_on_joint_break) == 0:
-                    return
-                for state_type in self.object_state_types_on_joint_break:
-                    if state_type in obj.states:
-                        obj.states[state_type].on_joint_break(joint_path)
-
-    def is_paused(self):
-        """
-        Returns:
-            bool: True if the simulator is paused, otherwise False
-        """
-        return not (self.is_stopped() or self.is_playing())
-
-    @contextlib.contextmanager
-    def stopped(self):
-        """
-        A context scope for making sure the simulator is stopped during execution within this scope.
-        Upon leaving the scope, the prior simulator state is restored.
-        """
-        # Infer what state we're currently in, then stop, yield, and then restore the original state
-        sim_is_playing, sim_is_paused = self.is_playing(), self.is_paused()
-        if sim_is_playing or sim_is_paused:
-            self.stop()
-        yield
-        if sim_is_playing: self.play()
-        elif sim_is_paused: self.pause()
-
-    @contextlib.contextmanager
-    def playing(self):
-        """
-        A context scope for making sure the simulator is playing during execution within this scope.
-        Upon leaving the scope, the prior simulator state is restored.
-        """
-        # Infer what state we're currently in, then stop, yield, and then restore the original state
-        sim_is_stopped, sim_is_paused = self.is_stopped(), self.is_paused()
-        if sim_is_stopped or sim_is_paused:
-            self.play()
-        yield
-        if sim_is_stopped: self.stop()
-        elif sim_is_paused: self.pause()
-
-    @contextlib.contextmanager
-    def paused(self):
-        """
-        A context scope for making sure the simulator is paused during execution within this scope.
-        Upon leaving the scope, the prior simulator state is restored.
-        """
-        # Infer what state we're currently in, then stop, yield, and then restore the original state
-        sim_is_stopped, sim_is_playing = self.is_stopped(), self.is_playing()
-        if sim_is_stopped or sim_is_playing:
-            self.pause()
-        yield
-        if sim_is_stopped: self.stop()
-        elif sim_is_playing: self.play()
-
-    @contextlib.contextmanager
-    def slowed(self, dt):
-        """
-        A context scope for making the simulator simulation dt slowed, e.g.: for taking micro-steps for propagating
-        instantaneous kinematics with minimal impact on physics propagation.
-
-        NOTE: This will set both the physics dt and rendering dt to the same value during this scope.
-
-        Upon leaving the scope, the prior simulator state is restored.
-        """
-        # Set dt, yield, then restore the original dt
-        physics_dt, rendering_dt = self.get_physics_dt(), self.get_rendering_dt()
-        self.set_simulation_dt(physics_dt=dt, rendering_dt=dt)
-        yield
-        self.set_simulation_dt(physics_dt=physics_dt, rendering_dt=rendering_dt)
-
-    def add_callback_on_play(self, name, callback):
-        """
-        Adds a function @callback, referenced by @name, to be executed every time sim.play() is called
-
-        Args:
-            name (str): Name of the callback
-            callback (function): Callback function. Function signature is expected to be:
-
-                def callback() --> None
-        """
-        self._callbacks_on_play[name] = callback
-
-    def add_callback_on_stop(self, name, callback):
-        """
-        Adds a function @callback, referenced by @name, to be executed every time sim.stop() is called
-
-        Args:
-            name (str): Name of the callback
-            callback (function): Callback function. Function signature is expected to be:
-
-                def callback() --> None
-        """
-        self._callbacks_on_stop[name] = callback
-
-    def add_callback_on_import_obj(self, name, callback):
-        """
-        Adds a function @callback, referenced by @name, to be executed every time sim.import_object() is called
-
-        Args:
-            name (str): Name of the callback
-            callback (function): Callback function. Function signature is expected to be:
-
-                def callback(obj: BaseObject) --> None
-        """
-        self._callbacks_on_import_obj[name] = callback
-
-    def add_callback_on_remove_obj(self, name, callback):
-        """
-        Adds a function @callback, referenced by @name, to be executed every time sim.remove_object() is called
-
-        Args:
-            name (str): Name of the callback
-            callback (function): Callback function. Function signature is expected to be:
-
-                def callback(obj: BaseObject) --> None
-        """
-        self._callbacks_on_remove_obj[name] = callback
-
-    def remove_callback_on_play(self, name):
-        """
-        Remove play callback whose reference is @name
-
-        Args:
-            name (str): Name of the callback
-        """
-        self._callbacks_on_play.pop(name)
-
-    def remove_callback_on_stop(self, name):
-        """
-        Remove stop callback whose reference is @name
-
-        Args:
-            name (str): Name of the callback
-        """
-        self._callbacks_on_stop.pop(name)
-
-    def remove_callback_on_import_obj(self, name):
-        """
-        Remove stop callback whose reference is @name
-
-        Args:
-            name (str): Name of the callback
-        """
-        self._callbacks_on_import_obj.pop(name)
-
-    def remove_callback_on_remove_obj(self, name):
-        """
-        Remove stop callback whose reference is @name
-
-        Args:
-            name (str): Name of the callback
-        """
-        self._callbacks_on_remove_obj.pop(name)
-
-    @classmethod
-    def clear_instance(cls):
-        SimulationContext.clear_instance()
-        Simulator._world_initialized = None
-        return
-
-    def __del__(self):
-        SimulationContext.__del__(self)
-        Simulator._world_initialized = None
-        return
-
-    @property
-    def pi(self):
-        """
-        Returns:
-            PhysX: Physx Interface (pi) for controlling low-level physx engine
-        """
-        return self._physx_interface
-
-    @property
-    def psi(self):
-        """
-        Returns:
-            IPhysxSimulation: Physx Simulation Interface (psi) for controlling low-level physx simulation
-        """
-        return self._physx_simulation_interface
-
-    @property
-    def psqi(self):
-        """
-        Returns:
-            PhysXSceneQuery: Physx Scene Query Interface (psqi) for running low-level scene queries
-        """
-        return self._physx_scene_query_interface
-
-    @property
-    def scene(self):
-        """
-        Returns:
-            None or Scene: Scene currently loaded in this simulator. If no scene is loaded, returns None
-        """
-        return self._scene
-
-    @property
-    def viewer_camera(self):
-        """
-        Returns:
-            VisionSensor: Active camera sensor corresponding to the active viewport window instance shown in the omni UI
-        """
-        return self._viewer_camera
-
-    @property
-    def camera_mover(self):
-        """
-        Returns:
-            None or CameraMover: If enabled, the teleoperation interface for controlling the active viewer camera
-        """
-        return self._camera_mover
-
-    @property
-    def world_prim(self):
-        """
-        Returns:
-            Usd.Prim: Prim at /World
-        """
-        return get_prim_at_path(prim_path="/World")
-
-    def clear(self) -> None:
-        """
-        Clears the stage leaving the PhysicsScene only if under /World.
-        """
-        # Stop the physics
-        self.stop()
-
-        # Clear any pre-existing scene if it exists
-        if self._scene is not None:
-            self.scene.clear()
-        self._scene = None
-
-        # Clear all vision sensors and remove viewer camera reference and camera mover reference
-        VisionSensor.clear()
-        self._viewer_camera = None
-        if self._camera_mover is not None:
-            self._camera_mover.clear()
-            self._camera_mover = None
-
-        # Clear all transition rules if being used
-        if gm.ENABLE_TRANSITION_RULES:
-            TransitionRuleAPI.clear()
-
-        # Clear uniquely named items and other internal states
-        clear_pu()
-        clear_uu()
-        self._objects_to_initialize = []
-        self._objects_require_contact_callback = False
-        self._objects_require_joint_break_callback = False
-        self._link_id_to_objects = dict()
-
-        self._callbacks_on_play = dict()
-        self._callbacks_on_stop = dict()
-        self._callbacks_on_import_obj = dict()
-        self._callbacks_on_remove_obj = dict()
-
-        # Load dummy stage, but don't clear sim to prevent circular loops
-        self._open_new_stage()
-
-    def write_metadata(self, key, data):
-        """
-        Writes metadata @data to the current global metadata dict using key @key
-
-        Args:
-            key (str): Keyword entry in the global metadata dictionary to use
-            data (dict): Data to write to @key in the global metadata dictionary
-        """
-        self.world_prim.SetCustomDataByKey(key, data)
-
-    def get_metadata(self, key):
-        """
-        Grabs metadata from the current global metadata dict using key @key
-
-        Args:
-            key (str): Keyword entry in the global metadata dictionary to use
-        """
-        return self.world_prim.GetCustomDataByKey(key)
-
-    def restore(self, json_path):
-        """
-        Restore a simulation environment from @json_path.
-
-        Args:
-            json_path (str): Full path of JSON file to load, which contains information
-                to recreate a scene.
-        """
-        if not json_path.endswith(".json"):
-            log.error(f"You have to define the full json_path to load from. Got: {json_path}")
-=======
             # TODO (eric): After stage changes (e.g. pose, texture change), it will take two super().step(render=True) for
             #  the result to propagate to the rendering. We could have called super().render() here but it will introduce
             #  a big performance regression.
@@ -1331,7 +927,6 @@
         def clear_instance(cls):
             lazy.omni.isaac.core.simulation_context.SimulationContext.clear_instance()
             Simulator._world_initialized = None
->>>>>>> 444c3a94
             return
 
         def __del__(self):
