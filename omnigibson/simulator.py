--- conflicted
+++ resolved
@@ -834,11 +834,7 @@
             assert n_physics_timesteps_per_render.is_integer(), "render_timestep must be a multiple of physics_timestep"
             return int(n_physics_timesteps_per_render)
 
-<<<<<<< HEAD
-        def step(self, render=False):
-=======
         def step(self):
->>>>>>> f5d2ed81
             """
             Step the simulation at self.render_timestep
 
