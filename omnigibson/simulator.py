--- conflicted
+++ resolved
@@ -68,13 +68,7 @@
 m.INITIAL_SCENE_PRIM_Z_OFFSET = -100.0
 
 m.KIT_FILES = {
-<<<<<<< HEAD
-    (4, 0, 0): "omnigibson_4_0_0.kit",
-    (4, 1, 0): "omnigibson_4_1_0.kit",
-    (4, 2, 0): "omnigibson_4_2_0.kit",
-=======
     (4, 5, 0): "omnigibson_4_5_0.kit",
->>>>>>> c6a196a5
 }
 
 
@@ -157,12 +151,6 @@
     # TODO: Remove this once omniverse fixes it
     logging.getLogger().setLevel(logging.WARNING)
 
-<<<<<<< HEAD
-    # Enable additional extensions we need
-    lazy.omni.isaac.core.utils.extensions.enable_extension("omni.flowusd")
-
-=======
->>>>>>> c6a196a5
     # Additional import for windows
     if os.name == "nt":
         lazy.isaacsim.core.utils.extensions.enable_extension("omni.kit.window.viewport")
