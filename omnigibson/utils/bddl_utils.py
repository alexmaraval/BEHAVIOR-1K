import json
import os
import random
from collections import defaultdict
from copy import deepcopy

import bddl
import networkx as nx
import torch as th
from bddl.activity import get_goal_conditions, get_ground_goal_state_options, get_initial_conditions
from bddl.backend_abc import BDDLBackend
from bddl.condition_evaluation import Negation
from bddl.logic_base import AtomicFormula, BinaryAtomicFormula, UnaryAtomicFormula
from bddl.object_taxonomy import ObjectTaxonomy

import omnigibson as og
from omnigibson import object_states
from omnigibson.macros import create_module_macros, gm
from omnigibson.object_states.factory import _KINEMATIC_STATE_SET, get_system_states
from omnigibson.object_states.object_state_base import AbsoluteObjectState, RelativeObjectState
from omnigibson.objects.dataset_object import DatasetObject
from omnigibson.robots import BaseRobot
from omnigibson.utils.asset_utils import (
    get_all_object_categories,
    get_all_object_category_models_with_abilities,
    get_attachment_metalinks,
)
from omnigibson.utils.constants import PrimType
from omnigibson.utils.python_utils import Wrapper
from omnigibson.utils.ui_utils import create_module_logger

# Create module logger
log = create_module_logger(module_name=__name__)


# Create settings for this module
m = create_module_macros(module_path=__file__)

m.MIN_DYNAMIC_SCALE = 0.5
m.DYNAMIC_SCALE_INCREMENT = 0.1

GOOD_MODELS = {
    "jar": {"kijnrj"},
    "carton": {"causya", "msfzpz", "sxlklf"},
    "hamper": {"drgdfh", "hlgjme", "iofciz", "pdzaca", "ssfvij"},
    "hanging_plant": set(),
    "hardback": {"esxakn"},
    "notebook": {"hwhisw"},
    "paperback": {"okcflv"},
    "plant_pot": {"ihnfbi", "vhglly", "ygrtaz"},
    "pot_plant": {"cvthyv", "dbjcic", "cecdwu"},
    "recycling_bin": {"nuoypc"},
    "tray": {"gsxbym", "huwhjg", "txcjux", "uekqey", "yqtlhy"},
}

GOOD_BBOXES = {
    "basil": {
        "dkuhvb": [0.07286304, 0.0545199, 0.03108144],
    },
    "basil_jar": {
        "swytaw": [0.22969539, 0.19492961, 0.30791675],
    },
    "bicycle_chain": {
        "czrssf": [0.242, 0.012, 0.021],
    },
    "clam": {
        "ihhbfj": [0.078, 0.081, 0.034],
    },
    "envelope": {
        "urcigc": [0.004, 0.06535058, 0.10321216],
    },
    "mail": {
        "azunex": [0.19989018, 0.005, 0.12992871],
        "gvivdi": [0.28932137, 0.005, 0.17610794],
        "mbbwhn": [0.27069291, 0.005, 0.13114884],
        "ojkepk": [0.19092424, 0.005, 0.13252979],
        "qpwlor": [0.22472473, 0.005, 0.18983322],
    },
    "pill_bottle": {
        "csvdbe": [0.078, 0.078, 0.109],
        "wsasmm": [0.078, 0.078, 0.109],
    },
    "plant_pot": {
        "ihnfbi": [0.24578613, 0.2457865, 0.18862737],
    },
    "razor": {
        "jocsgp": [0.046, 0.063, 0.204],
    },
    "recycling_bin": {
        "nuoypc": [0.69529409, 0.80712041, 1.07168694],
    },
    "tupperware": {
        "mkstwr": [0.33, 0.33, 0.21],
    },
}

BAD_CLOTH_MODELS = {
    "bandana": {"wbhliu"},
    "curtain": {"ohvomi"},
    "cardigan": {"itrkhr"},
    "sweatshirt": {"nowqqh"},
    "jeans": {"nmvvil", "pvzxyp"},
    "pajamas": {"rcgdde"},
    "polo_shirt": {"vqbvph"},
    "vest": {"girtqm"},  # bddl NOT FIXED
    "onesie": {"pbytey"},
    "dishtowel": {"ltydgg"},
    "dress": {"gtghon"},
    "hammock": {"aiftuk", "fglfga", "klhkgd", "lqweda", "qewdqa"},
    "jacket": {"kiiium", "nogevo", "remcyk"},
    "quilt": {"mksdlu", "prhems"},
    "pennant": {"tfnwti"},
    "pillowcase": {"dtoahb", "yakvci"},
    "rubber_glove": {"leuiso"},
    "scarf": {"kclcrj"},
    "sock": {"vpafgj"},
    "tank_top": {"fzldgi"},
    "curtain": {"shbakk"},
}


class UnsampleablePredicate:
    def _sample(self, *args, **kwargs):
        raise NotImplementedError()


class ObjectStateInsourcePredicate(UnsampleablePredicate, BinaryAtomicFormula):
    def _evaluate(self, entity, **kwargs):
        # Always returns True
        return True


class ObjectStateFuturePredicate(UnsampleablePredicate, UnaryAtomicFormula):
    STATE_NAME = "future"

    def _evaluate(self, entity, **kwargs):
        return not entity.exists


class ObjectStateRealPredicate(UnsampleablePredicate, UnaryAtomicFormula):
    STATE_NAME = "real"

    def _evaluate(self, entity, **kwargs):
        return entity.exists


class ObjectStateUnaryPredicate(UnaryAtomicFormula):
    STATE_CLASS = None
    STATE_NAME = None

    def _evaluate(self, entity, **kwargs):
        return entity.get_state(self.STATE_CLASS, **kwargs)

    def _sample(self, entity, binary_state, **kwargs):
        return entity.set_state(self.STATE_CLASS, binary_state, **kwargs)


class ObjectStateBinaryPredicate(BinaryAtomicFormula):
    STATE_CLASS = None
    STATE_NAME = None

    def _evaluate(self, entity1, entity2, **kwargs):
        return entity1.get_state(self.STATE_CLASS, entity2.wrapped_obj, **kwargs) if entity2.exists else False

    def _sample(self, entity1, entity2, binary_state, **kwargs):
        return (
            entity1.set_state(self.STATE_CLASS, entity2.wrapped_obj, binary_state, **kwargs) if entity2.exists else None
        )


def get_unary_predicate_for_state(state_class, state_name):
    return type(
        state_class.__name__ + "StateUnaryPredicate",
        (ObjectStateUnaryPredicate,),
        {"STATE_CLASS": state_class, "STATE_NAME": state_name},
    )


def get_binary_predicate_for_state(state_class, state_name):
    return type(
        state_class.__name__ + "StateBinaryPredicate",
        (ObjectStateBinaryPredicate,),
        {"STATE_CLASS": state_class, "STATE_NAME": state_name},
    )


def is_substance_synset(synset):
    return "substance" in OBJECT_TAXONOMY.get_abilities(synset)


def get_system_name_by_synset(synset):
    system_names = OBJECT_TAXONOMY.get_subtree_substances(synset)
    assert len(system_names) == 1, f"Got zero or multiple systems for {synset}: {system_names}"
    return system_names[0]


def process_single_condition(condition):
    """
    Processes a single BDDL condition

    Args:
        condition (Condition): Condition to process

    Returns:
        2-tuple:
            - Expression: Condition's expression
            - bool: Whether this evaluated condition is positive or negative
    """
    if not isinstance(condition.children[0], Negation) and not isinstance(condition.children[0], AtomicFormula):
        log.debug(("Skipping over sampling of predicate that is not a negation or an atomic formula"))
        return None, None

    if isinstance(condition.children[0], Negation):
        condition = condition.children[0].children[0]
        positive = False
    else:
        condition = condition.children[0]
        positive = True

    return condition, positive


# TODO: Add remaining predicates.
SUPPORTED_PREDICATES = {
    "inside": get_binary_predicate_for_state(object_states.Inside, "inside"),
    "nextto": get_binary_predicate_for_state(object_states.NextTo, "nextto"),
    "ontop": get_binary_predicate_for_state(object_states.OnTop, "ontop"),
    "under": get_binary_predicate_for_state(object_states.Under, "under"),
    "touching": get_binary_predicate_for_state(object_states.Touching, "touching"),
    "covered": get_binary_predicate_for_state(object_states.Covered, "covered"),
    "contains": get_binary_predicate_for_state(object_states.Contains, "contains"),
    "saturated": get_binary_predicate_for_state(object_states.Saturated, "saturated"),
    "filled": get_binary_predicate_for_state(object_states.Filled, "filled"),
    "cooked": get_unary_predicate_for_state(object_states.Cooked, "cooked"),
    "burnt": get_unary_predicate_for_state(object_states.Burnt, "burnt"),
    "frozen": get_unary_predicate_for_state(object_states.Frozen, "frozen"),
    "hot": get_unary_predicate_for_state(object_states.Heated, "hot"),
    "open": get_unary_predicate_for_state(object_states.Open, "open"),
    "toggled_on": get_unary_predicate_for_state(object_states.ToggledOn, "toggled_on"),
    "on_fire": get_unary_predicate_for_state(object_states.OnFire, "on_fire"),
    "attached": get_binary_predicate_for_state(object_states.AttachedTo, "attached"),
    "overlaid": get_binary_predicate_for_state(object_states.Overlaid, "overlaid"),
    "folded": get_unary_predicate_for_state(object_states.Folded, "folded"),
    "unfolded": get_unary_predicate_for_state(object_states.Unfolded, "unfolded"),
    "draped": get_binary_predicate_for_state(object_states.Draped, "draped"),
    "future": ObjectStateFuturePredicate,
    "real": ObjectStateRealPredicate,
    "insource": ObjectStateInsourcePredicate,
}

KINEMATIC_STATES_BDDL = frozenset([state.__name__.lower() for state in _KINEMATIC_STATE_SET] + ["attached"])


# BEHAVIOR-related
OBJECT_TAXONOMY = ObjectTaxonomy()
BEHAVIOR_ACTIVITIES = sorted(os.listdir(os.path.join(os.path.dirname(bddl.__file__), "activity_definitions")))


def _populate_input_output_objects_systems(og_recipe, input_synsets, output_synsets):
    # Map input/output synsets into input/output objects and systems.
    for synsets, obj_key, system_key in zip(
        (input_synsets, output_synsets), ("input_objects", "output_objects"), ("input_systems", "output_systems")
    ):
        for synset, count in synsets.items():
            assert OBJECT_TAXONOMY.is_leaf(synset), f"Synset {synset} must be a leaf node in the taxonomy!"
            if is_substance_synset(synset):
                og_recipe[system_key].append(get_system_name_by_synset(synset))
            else:
                obj_categories = OBJECT_TAXONOMY.get_categories(synset)
                assert (
                    len(obj_categories) == 1
                ), f"Object synset {synset} must map to exactly one object category! Now: {obj_categories}."
                og_recipe[obj_key][obj_categories[0]] = count

    # Assert only one of output_objects or output_systems is not None
    assert (
        len(og_recipe["output_objects"]) == 0 or len(og_recipe["output_systems"]) == 0
    ), "Recipe can only generate output objects or output systems, but not both!"


def _populate_input_output_states(og_recipe, input_states, output_states):
    # Apply post-processing for input/output states if specified
    for synsets_to_states, states_key in zip((input_states, output_states), ("input_states", "output_states")):
        if synsets_to_states is None:
            continue
        for synsets, states in synsets_to_states.items():
            # For unary/binary states, synsets is a single synset or a comma-separated pair of synsets, respectively
            synset_split = synsets.split(",")
            if len(synset_split) == 1:
                first_synset = synset_split[0]
                second_synset = None
            else:
                first_synset, second_synset = synset_split

            # Assert the first synset is an object because the systems don't have any states.
            assert OBJECT_TAXONOMY.is_leaf(
                first_synset
            ), f"Input/output state synset {first_synset} must be a leaf node in the taxonomy!"
            assert not is_substance_synset(
                first_synset
            ), f"Input/output state synset {first_synset} must be applied to an object, not a substance!"
            obj_categories = OBJECT_TAXONOMY.get_categories(first_synset)
            assert (
                len(obj_categories) == 1
            ), f"Input/output state synset {first_synset} must map to exactly one object category! Now: {obj_categories}."
            first_obj_category = obj_categories[0]

            if second_synset is None:
                # Unary states for the first synset
                for state_type, state_value in states:
                    state_class = SUPPORTED_PREDICATES[state_type].STATE_CLASS
                    assert issubclass(
                        state_class, AbsoluteObjectState
                    ), f"Input/output state type {state_type} must be a unary state!"
                    # Example: (Cooked, True)
                    og_recipe[states_key][first_obj_category]["unary"].append((state_class, state_value))
            else:
                assert OBJECT_TAXONOMY.is_leaf(
                    second_synset
                ), f"Input/output state synset {second_synset} must be a leaf node in the taxonomy!"
                obj_categories = OBJECT_TAXONOMY.get_categories(second_synset)
                if is_substance_synset(second_synset):
                    second_obj_category = get_system_name_by_synset(second_synset)
                    is_substance = True
                else:
                    obj_categories = OBJECT_TAXONOMY.get_categories(second_synset)
                    assert (
                        len(obj_categories) == 1
                    ), f"Input/output state synset {second_synset} must map to exactly one object category! Now: {obj_categories}."
                    second_obj_category = obj_categories[0]
                    is_substance = False

                for state_type, state_value in states:
                    state_class = SUPPORTED_PREDICATES[state_type].STATE_CLASS
                    assert issubclass(
                        state_class, RelativeObjectState
                    ), f"Input/output state type {state_type} must be a binary state!"
                    assert is_substance == (
                        state_class in get_system_states()
                    ), f"Input/output state type {state_type} system state inconsistency found!"
                    if is_substance:
                        # Non-kinematic binary states, e.g. Covered, Saturated, Filled, Contains.
                        # Example: (Covered, "sesame_seed", True)
                        og_recipe[states_key][first_obj_category]["binary_system"].append(
                            (state_class, second_obj_category, state_value)
                        )
                    else:
                        # Kinematic binary states w.r.t. the second object.
                        # Example: (OnTop, "raw_egg", True)
                        assert (
                            states_key != "output_states"
                        ), f"Output state type {state_type} can only be used in input states!"
                        og_recipe[states_key][first_obj_category]["binary_object"].append(
                            (state_class, second_obj_category, state_value)
                        )


def _populate_filter_categories(og_recipe, filter_name, synsets):
    # Map synsets to categories.
    if synsets is not None:
        og_recipe[f"{filter_name}_categories"] = set()
        for synset in synsets:
            assert OBJECT_TAXONOMY.is_leaf(synset), f"Synset {synset} must be a leaf node in the taxonomy!"
            assert not is_substance_synset(synset), f"Synset {synset} must be applied to an object, not a substance!"
            for category in OBJECT_TAXONOMY.get_categories(synset):
                og_recipe[f"{filter_name}_categories"].add(category)


def translate_bddl_recipe_to_og_recipe(
    name,
    input_synsets,
    output_synsets,
    input_states=None,
    output_states=None,
    fillable_synsets=None,
    heatsource_synsets=None,
    timesteps=None,
):
    """
    Translate a BDDL recipe to an OG recipe.
    Args:
        name (str): Name of the recipe
        input_synsets (dict): Maps synsets to number of instances required for the recipe
        output_synsets (dict): Maps synsets to number of instances to be spawned in the container when the recipe executes
        input_states (dict or None): Maps input synsets to states that must be satisfied for the recipe to execute,
            or None if no states are required
        otuput_states (dict or None): Map output synsets to states that should be set when spawned when the recipe executes,
            or None if no states are required
        fillable_synsets (None or set of str): If specified, set of fillable synsets which are allowed for this recipe.
            If None, any fillable is allowed
        heatsource_synsets (None or set of str): If specified, set of heatsource synsets which are allowed for this recipe.
            If None, any heatsource is allowed
        timesteps (None or int): Number of subsequent heating steps required for the recipe to execute. If None,
            it will be set to be 1, i.e.: instantaneous execution
    """
    og_recipe = {
        "name": name,
        # Maps object categories to number of instances required for the recipe
        "input_objects": dict(),
        # List of system names required for the recipe
        "input_systems": list(),
        # Maps object categories to number of instances to be spawned in the container when the recipe executes
        "output_objects": dict(),
        # List of system names to be spawned in the container when the recipe executes. Currently the length is 1.
        "output_systems": list(),
        # Maps object categories to ["unary", "bianry_system", "binary_object"] to a list of states that must be satisfied for the recipe to execute
        "input_states": defaultdict(lambda: defaultdict(list)),
        # Maps object categories to ["unary", "bianry_system"] to a list of states that should be set after the output objects are spawned
        "output_states": defaultdict(lambda: defaultdict(list)),
        # Set of fillable categories which are allowed for this recipe
        "fillable_categories": None,
        # Set of heatsource categories which are allowed for this recipe
        "heatsource_categories": None,
        # Number of subsequent heating steps required for the recipe to execute
        "timesteps": timesteps if timesteps is not None else 1,
    }

    _populate_input_output_objects_systems(
        og_recipe=og_recipe, input_synsets=input_synsets, output_synsets=output_synsets
    )
    _populate_input_output_states(og_recipe=og_recipe, input_states=input_states, output_states=output_states)
    _populate_filter_categories(og_recipe=og_recipe, filter_name="fillable", synsets=fillable_synsets)
    _populate_filter_categories(og_recipe=og_recipe, filter_name="heatsource", synsets=heatsource_synsets)

    return og_recipe


def translate_bddl_washer_rule_to_og_washer_rule(conditions):
    """
    Translate BDDL washer rule to OG washer rule.

    Args:
        conditions (dict): Dictionary mapping the synset of ParticleSystem (str) to None or list of synsets of
            ParticleSystem (str). None represents "never", empty list represents "always", or non-empty list represents
            at least one of the systems in the list needs to be present in the washer for the key system to be removed.
            E.g. "rust.n.01" -> None: "never remove rust.n.01 from the washer"
            E.g. "dust.n.01" -> []: "always remove dust.n.01 from the washer"
            E.g. "cooking_oil.n.01" -> ["sodium_carbonate.n.01", "vinegar.n.01"]: "remove cooking_oil.n.01 from the
            washer if either sodium_carbonate.n.01 or vinegar.n.01 is present"
            For keys not present in the dictionary, the default is []: "always remove"
    Returns:
        dict: Dictionary mapping the system name (str) to None or list of system names (str). None represents "never",
            empty list represents "always", or non-empty list represents at least one of the systems in the list needs
            to be present in the washer for the key system to be removed.
    """
    og_washer_rule = dict()
    for solute, solvents in conditions.items():
        assert OBJECT_TAXONOMY.is_leaf(solute), f"Synset {solute} must be a leaf node in the taxonomy!"
        assert is_substance_synset(solute), f"Synset {solute} must be a substance synset!"
        solute_name = get_system_name_by_synset(solute)
        if solvents is None:
            og_washer_rule[solute_name] = None
        else:
            solvent_names = []
            for solvent in solvents:
                assert OBJECT_TAXONOMY.is_leaf(solvent), f"Synset {solvent} must be a leaf node in the taxonomy!"
                assert is_substance_synset(solvent), f"Synset {solvent} must be a substance synset!"
                solvent_name = get_system_name_by_synset(solvent)
                solvent_names.append(solvent_name)
            og_washer_rule[solute_name] = solvent_names
    return og_washer_rule


class OmniGibsonBDDLBackend(BDDLBackend):
    def get_predicate_class(self, predicate_name):
        return SUPPORTED_PREDICATES[predicate_name]


class BDDLEntity(Wrapper):
    """
    Thin wrapper class that wraps an object or system if it exists, or nothing if it does not exist. Will
    dynamically reference an object / system as they become real in the sim
    """

    def __init__(
        self,
        bddl_inst,
        entity=None,
    ):
        """
        Args:
            bddl_inst (str): BDDL synset instance of the entity, e.g.: "almond.n.01_1"
            entity (None or DatasetObject or BaseSystem): If specified, the BDDL entity to wrap. If not
                specified, will initially wrap nothing, but may dynamically reference an actual object or system
                if it exists in the future
        """
        # Store synset and other info, and pass entity internally
        self.bddl_inst = bddl_inst
        self.synset = "_".join(self.bddl_inst.split("_")[:-1])
        self.is_system = is_substance_synset(self.synset)

        # Infer the correct category to assign
        self.og_categories = (
            OBJECT_TAXONOMY.get_subtree_substances(self.synset)
            if self.is_system
            else OBJECT_TAXONOMY.get_subtree_categories(self.synset)
        )

        super().__init__(obj=entity)

    @property
    def name(self):
        """
        Returns:
            None or str: Name of this entity, if it exists, else None
        """
        if self.exists:
            return self.og_categories[0] if self.is_system else self.wrapped_obj.name
        else:
            return None

    @property
    def exists(self):
        """
        Checks whether the entity referenced by @synset exists

        Returns:
            bool: Whether the entity referenced by @synset exists
        """
        return self.wrapped_obj is not None

    def set_entity(self, entity):
        """
        Sets the internal entity, overriding any if it already exists

        Args:
            entity (BaseSystem or BaseObject): Entity to set internally
        """
        self.wrapped_obj = entity

    def clear_entity(self):
        """
        Clears the internal entity, if any
        """
        self.wrapped_obj = None

    def get_state(self, state, *args, **kwargs):
        """
        Helper function to grab wrapped entity's state @state

        Args:
            state (BaseObjectState): State whose get_value() should be called
            *args (tuple): Any arguments to pass to getter, in order
            **kwargs (dict): Any keyword arguments to pass to getter, in order

        Returns:
            any: Returned value(s) from @state if self.wrapped_obj exists (i.e.: not None), else False
        """
        return self.wrapped_obj.states[state].get_value(*args, **kwargs) if self.exists else False

    def set_state(self, state, *args, **kwargs):
        """
        Helper function to set wrapped entity's state @state. Note: Should only be called if the entity exists!

        Args:
            state (BaseObjectState): State whose set_value() should be called
            *args (tuple): Any arguments to pass to getter, in order
            **kwargs (dict): Any keyword arguments to pass to getter, in order

        Returns:
            any: Returned value(s) from @state if self.wrapped_obj exists (i.e.: not None)
        """
        assert self.exists, f"Cannot call set_state() for BDDLEntity {self.synset} when the entity does not exist!"
        return self.wrapped_obj.states[state].set_value(*args, **kwargs)


class BDDLSampler:
    def __init__(self, env, activity_conditions, object_scope, backend):
        # Store internal variables from inputs
        self._env = env
        self._scene_model = self._env.scene.scene_model
        self._agent = self._env.robots[0]
        self._backend = backend
        self._activity_conditions = activity_conditions
        self._object_scope = object_scope
        self._object_instance_to_synset = {
            obj_inst: obj_cat
            for obj_cat in self._activity_conditions.parsed_objects
            for obj_inst in self._activity_conditions.parsed_objects[obj_cat]
        }
        self._substance_instances = {
            obj_inst
            for obj_inst in self._object_scope.keys()
            if is_substance_synset(self._object_instance_to_synset[obj_inst])
        }

        # Initialize other variables that will be filled in later
        self._room_type_to_object_instance = None  # dict
        self._inroom_object_instances = None  # set of str
        self._object_sampling_orders = None  # dict mapping str to list of str
        self._sampled_objects = None  # set of BaseObject
        self._future_obj_instances = None  # set of str
        self._inroom_object_conditions = None  # list of (condition, positive) tuple
        self._inroom_object_scope_filtered_initial = None  # dict mapping str to BDDLEntity
        self._attached_objects = defaultdict(set)  # dict mapping str to set of str

    def sample(self, validate_goal=False):
        """
        Run sampling for this BEHAVIOR task

        Args:
            validate_goal (bool): Whether the goal should be validated or not

        Returns:
            2-tuple:
                - bool: Whether sampling was successful or not
                - None or str: None if successful, otherwise the associated error message
        """
        log.info("Sampling task...")
        # Reject scenes with missing non-sampleable objects
        # Populate object_scope with sampleable objects and the robot
        accept_scene, feedback = self._prepare_scene_for_sampling()
        if not accept_scene:
            return accept_scene, feedback
        # Sample objects to satisfy initial conditions
        accept_scene, feedback = self._sample_all_conditions(validate_goal=validate_goal)
        if not accept_scene:
            return accept_scene, feedback

        log.info("Sampling succeeded!")

        return True, None

    def _sample_all_conditions(self, validate_goal=False):
        """
        Run sampling for this BEHAVIOR task

        Args:
            validate_goal (bool): Whether the goal should be validated or not

        Returns:
            2-tuple:
                - bool: Whether sampling was successful or not
                - None or str: None if successful, otherwise the associated error message
        """
        # Auto-initialize all sampleable objects
        with og.sim.playing():
            self._env.scene.reset()

            error_msg = self._sample_initial_conditions()
            if error_msg:
                log.error(error_msg)
                return False, error_msg

            if validate_goal:
                error_msg = self._sample_goal_conditions()
                if error_msg:
                    log.error(error_msg)
                    return False, error_msg

            error_msg = self._sample_initial_conditions_final()
            if error_msg:
                log.error(error_msg)
                return False, error_msg

            self._env.scene.update_initial_state()

        return True, None

    def _prepare_scene_for_sampling(self):
        """
        Runs sanity checks for the current scene for the given BEHAVIOR task

        Returns:
            2-tuple:
                - bool: Whether the generated scene activity should be accepted or not
                - dict: Any feedback from the sampling / initialization process
        """
        error_msg = self._parse_inroom_object_room_assignment()
        if error_msg:
            log.error(error_msg)
            return False, error_msg

        error_msg = self._parse_attached_states()
        if error_msg:
            log.error(error_msg)
            return False, error_msg

        error_msg = self._build_sampling_order()
        if error_msg:
            log.error(error_msg)
            return False, error_msg

        error_msg = self._build_inroom_object_scope()
        if error_msg:
            log.error(error_msg)
            return False, error_msg

        error_msg = self._import_sampleable_objects()
        if error_msg:
            log.error(error_msg)
            return False, error_msg

        self._object_scope["agent.n.01_1"] = BDDLEntity(bddl_inst="agent.n.01_1", entity=self._agent)

        return True, None

    def _parse_inroom_object_room_assignment(self):
        """
        Infers which rooms each object is assigned to
        """
        self._room_type_to_object_instance = dict()
        self._inroom_object_instances = set()
        for cond in self._activity_conditions.parsed_initial_conditions:
            if cond[0] == "inroom":
                obj_inst, room_type = cond[1], cond[2]
                obj_synset = self._object_instance_to_synset[obj_inst]
                abilities = OBJECT_TAXONOMY.get_abilities(obj_synset)
                if "sceneObject" not in abilities:
                    # Invalid room assignment
                    return (
                        f"You have assigned room type for [{obj_synset}], but [{obj_synset}] is sampleable. "
                        f"Only non-sampleable (scene) objects can have room assignment."
                    )
                if self._scene_model is not None and room_type not in self._env.scene.seg_map.room_sem_name_to_ins_name:
                    # Missing room type
                    return f"Room type [{room_type}] missing in scene [{self._scene_model}]."
                if room_type not in self._room_type_to_object_instance:
                    self._room_type_to_object_instance[room_type] = []
                self._room_type_to_object_instance[room_type].append(obj_inst)

                if obj_inst in self._inroom_object_instances:
                    # Duplicate room assignment
                    return f"Object [{obj_inst}] has more than one room assignment"

                self._inroom_object_instances.add(obj_inst)

    def _parse_attached_states(self):
        """
        Infers which objects are attached to which other objects.
        If a category-level attachment is specified, it will be expanded to all instances of that category.
        E.g. if the goal condition requires corks to be attached to bottles, every cork needs to be able to
        attach to every bottle.
        """
        for cond in self._activity_conditions.parsed_initial_conditions:
            if cond[0] == "attached":
                obj_inst, parent_inst = cond[1], cond[2]
                if obj_inst not in self._object_scope or parent_inst not in self._object_scope:
                    return f"Object [{obj_inst}] or parent [{parent_inst}] in attached initial condition not found in object scope"
                self._attached_objects[obj_inst].add(parent_inst)

        ground_attached_conditions = []
        conditions_to_check = self._activity_conditions.parsed_goal_conditions.copy()
        while conditions_to_check:
            new_conditions_to_check = []
            for cond in conditions_to_check:
                if cond[0] == "attached":
                    ground_attached_conditions.append(cond)
                else:
                    new_conditions_to_check.extend([ele for ele in cond if isinstance(ele, list)])
            conditions_to_check = new_conditions_to_check

        for cond in ground_attached_conditions:
            obj_inst, parent_inst = cond[1].lstrip("?"), cond[2].lstrip("?")
            if obj_inst in self._object_scope:
                obj_insts = [obj_inst]
            elif obj_inst in self._activity_conditions.parsed_objects:
                obj_insts = self._activity_conditions.parsed_objects[obj_inst]
            else:
                return f"Object [{obj_inst}] in attached goal condition not found in object scope or parsed objects"

            if parent_inst in self._object_scope:
                parent_insts = [parent_inst]
            elif parent_inst in self._activity_conditions.parsed_objects:
                parent_insts = self._activity_conditions.parsed_objects[parent_inst]
            else:
                return f"Parent [{parent_inst}] in attached goal condition not found in object scope or parsed objects"

            for obj_inst in obj_insts:
                for parent_inst in parent_insts:
                    self._attached_objects[obj_inst].add(parent_inst)

    def _build_sampling_order(self):
        """
        Sampling orders is a list of lists: [[batch_1_inst_1, ... batch_1_inst_N], [batch_2_inst_1, batch_2_inst_M], ...]
        Sampling should happen for batch 1 first, then batch 2, so on and so forth
        Example: OnTop(plate, table) should belong to batch 1, and OnTop(apple, plate) should belong to batch 2
        """
        unsampleable_conditions = []
        sampling_groups = {group: [] for group in ("kinematic", "particle", "unary")}
        self._object_sampling_conditions = {group: [] for group in ("kinematic", "particle", "unary")}
        self._object_sampling_orders = {group: [] for group in ("kinematic", "particle", "unary")}
        self._inroom_object_conditions = []

        # First, sort initial conditions into kinematic, particle and unary groups
        # bddl.condition_evaluation.HEAD, each with one child.
        # This child is either a ObjectStateUnaryPredicate/ObjectStateBinaryPredicate or
        # a Negation of a ObjectStateUnaryPredicate/ObjectStateBinaryPredicate
        for condition in get_initial_conditions(self._activity_conditions, self._backend, self._object_scope):
            condition, positive = process_single_condition(condition)
            if condition is None:
                continue

            # Sampled conditions must always be positive
            # Non-positive (e.g.: NOT onTop) is not restrictive enough for sampling
            if condition.STATE_NAME in KINEMATIC_STATES_BDDL and not positive:
                return "Initial condition has negative kinematic conditions: {}".format(condition.body)

            # Store any unsampleable conditions separately
            if isinstance(condition, UnsampleablePredicate):
                unsampleable_conditions.append(condition)
                continue

            # Infer the group the condition and its object instances belong to
            # (a) Kinematic (binary) conditions, where (ent0, ent1) are both objects
            # (b) Particle (binary) conditions, where (ent0, ent1) are (object, substance)
            # (d) Unary conditions, where (ent0,) is an object
            # Binary conditions have length 2: (ent0, ent1)
            if len(condition.body) == 2:
                group = "particle" if condition.body[1] in self._substance_instances else "kinematic"
            else:
                assert len(condition.body) == 1, (
                    f"Got invalid parsed initial condition; body length should either be 2 or 1. "
                    f"Got body: {condition.body} for condition: {condition}"
                )
                group = "unary"
            sampling_groups[group].append(condition.body)
            self._object_sampling_conditions[group].append((condition, positive))

            # If the condition involves any non-sampleable object (e.g.: furniture), it's a non-sampleable condition
            # This means that there's no ordering constraint in terms of sampling, because we know the, e.g., furniture
            # object already exists in the scene and is placed, so these specific conditions can be sampled without
            # any dependencies
            if len(self._inroom_object_instances.intersection(set(condition.body))) > 0:
                self._inroom_object_conditions.append((condition, positive))

        # Now, sort each group, ignoring the futures (since they don't get sampled)
        # First handle kinematics, then particles, then unary

        # Start with the non-sampleable objects as the first sampled set, then infer recursively
        cur_batch = self._inroom_object_instances
        while len(cur_batch) > 0:
            next_batch = set()
            for cur_batch_inst in cur_batch:
                inst_batch = set()
                for condition, _ in self._object_sampling_conditions["kinematic"]:
                    if condition.body[1] == cur_batch_inst:
                        inst_batch.add(condition.body[0])
                        next_batch.add(condition.body[0])
                if len(inst_batch) > 0:
                    self._object_sampling_orders["kinematic"].append(inst_batch)
            cur_batch = next_batch

        # Now parse particles -- simply unordered, since particle systems shouldn't impact each other
        self._object_sampling_orders["particle"].append({cond[0] for cond in sampling_groups["particle"]})
        sampled_particle_entities = {cond[1] for cond in sampling_groups["particle"]}

        # Finally, parse unaries -- this is simply unordered, since it is assumed that unary predicates do not
        # affect each other
        self._object_sampling_orders["unary"].append({cond[0] for cond in sampling_groups["unary"]})

        # Aggregate future objects and any unsampleable obj instances
        # Unsampleable obj instances are strictly a superset of future obj instances
        unsampleable_obj_instances = {cond.body[-1] for cond in unsampleable_conditions}
        self._future_obj_instances = {
            cond.body[0] for cond in unsampleable_conditions if isinstance(cond, ObjectStateFuturePredicate)
        }

        nonparticle_entities = set(self._object_scope.keys()) - self._substance_instances

        # Sanity check kinematic objects -- any non-system must be kinematically sampled
        remaining_kinematic_entities = (
            nonparticle_entities
            - unsampleable_obj_instances
            - self._inroom_object_instances
            - set.union(*(self._object_sampling_orders["kinematic"] + [set()]))
        )

        # Possibly remove the agent entity if we're in an empty scene -- i.e.: no kinematic sampling needed for the
        # agent
        if self._scene_model is None:
            remaining_kinematic_entities -= {"agent.n.01_1"}

        if len(remaining_kinematic_entities) != 0:
            return (
                f"Some objects do not have any kinematic condition defined for them in the initial conditions: "
                f"{', '.join(remaining_kinematic_entities)}"
            )

        # Sanity check particle systems -- any non-future system must be sampled as part of particle groups
        remaining_particle_entities = self._substance_instances - unsampleable_obj_instances - sampled_particle_entities
        if len(remaining_particle_entities) != 0:
            return (
                f"Some systems do not have any particle condition defined for them in the initial conditions: "
                f"{', '.join(remaining_particle_entities)}"
            )

    def _build_inroom_object_scope(self):
        """
        Store simulator object options for non-sampleable objects in self.inroom_object_scope
        {
            "living_room": {
                "table1": {
                    "living_room_0": [URDFObject, URDFObject, URDFObject],
                    "living_room_1": [URDFObject]
                },
                "table2": {
                    "living_room_0": [URDFObject, URDFObject],
                    "living_room_1": [URDFObject, URDFObject]
                },
                "chair1": {
                    "living_room_0": [URDFObject],
                    "living_room_1": [URDFObject]
                },
            }
        }
        """
        room_type_to_scene_objs = {}
        for room_type in self._room_type_to_object_instance:
            room_type_to_scene_objs[room_type] = {}
            for obj_inst in self._room_type_to_object_instance[room_type]:
                room_type_to_scene_objs[room_type][obj_inst] = {}
                obj_synset = self._object_instance_to_synset[obj_inst]

                # We allow burners to be used as if they are stoves
                # No need to safeguard check for subtree_substances because inroom objects will never be substances
                categories = OBJECT_TAXONOMY.get_subtree_categories(obj_synset)

                # Grab all models that fully support all abilities for the corresponding category
                valid_models = {
                    cat: set(
                        get_all_object_category_models_with_abilities(
                            cat, OBJECT_TAXONOMY.get_abilities(OBJECT_TAXONOMY.get_synset_from_category(cat))
                        )
                    )
                    for cat in categories
                }
                valid_models = {
                    cat: (models if cat not in GOOD_MODELS else models.intersection(GOOD_MODELS[cat]))
                    - BAD_CLOTH_MODELS.get(cat, set())
                    for cat, models in valid_models.items()
                }
                valid_models = {
                    cat: self._filter_model_choices_by_attached_states(models, cat, obj_inst)
                    for cat, models in valid_models.items()
                }
                room_insts = (
                    [None]
                    if self._scene_model is None
                    else self._env.scene.seg_map.room_sem_name_to_ins_name[room_type]
                )
                for room_inst in room_insts:
                    # A list of scene objects that satisfy the requested categories
                    room_objs = self._env.scene.object_registry("in_rooms", room_inst, default_val=[])
                    scene_objs = [
                        obj
                        for obj in room_objs
                        if obj.category in categories and obj.model in valid_models[obj.category]
                    ]

                    if len(scene_objs) != 0:
                        room_type_to_scene_objs[room_type][obj_inst][room_inst] = scene_objs

        error_msg = self._consolidate_room_instance(room_type_to_scene_objs, "initial_pre-sampling")
        if error_msg:
            return error_msg
        self._inroom_object_scope = room_type_to_scene_objs

    def _filter_object_scope(self, input_object_scope, conditions, condition_type):
        """
        Filters the object scope based on given @input_object_scope, @conditions, and @condition_type

        Args:
            input_object_scope (dict):
            conditions (list): List of conditions to filter scope with, where each list entry is
                a tuple of (condition, positive), where @positive is True if the condition has a positive
                evaluation.
            condition_type (str): What type of condition to sample, e.g., "initial"

        Returns:
            2-tuple:

                - dict: Filtered object scope
                - list of str: The name of children object(s) that have the highest proportion of kinematic sampling
                    failures
        """
        filtered_object_scope = {}
        # Maps child obj name (SCOPE name) to parent obj name (OBJECT name) to T / F,
        # ie: if the kinematic relationship was sampled successfully
        problematic_objs = defaultdict(dict)
        for room_type in input_object_scope:
            filtered_object_scope[room_type] = {}
            for scene_obj in input_object_scope[room_type]:
                filtered_object_scope[room_type][scene_obj] = {}
                for room_inst in input_object_scope[room_type][scene_obj]:
                    # These are a list of candidate simulator objects that need sampling test
                    for obj in input_object_scope[room_type][scene_obj][room_inst]:
                        # Temporarily set object_scope to point to this candidate object
                        self._object_scope[scene_obj] = BDDLEntity(bddl_inst=scene_obj, entity=obj)

                        success = True
                        # If this candidate object is not involved in any conditions,
                        # success will be True by default and this object will qualify
                        parent_obj_name = obj.name
                        conditions_to_sample = []
                        for condition, positive in conditions:
                            # Sample positive kinematic conditions that involve this candidate object
                            if (
                                condition.STATE_NAME in KINEMATIC_STATES_BDDL
                                and positive
                                and scene_obj in condition.body
                            ):
                                child_scope_name = condition.body[0]
                                entity = self._object_scope[child_scope_name]
                                conditions_to_sample.append((condition, positive, entity, child_scope_name))

                        # If we're sampling kinematics, sort children based on (a) whether they are cloth or not, and
                        # then (b) their AABB, so that first all rigid objects are sampled before all cloth objects,
                        # and within each group the larger objects are sampled first. This is needed because rigid
                        # objects currently don't detect collisions with cloth objects (rigid_obj.states[ContactBodies]
                        # is empty even when a cloth object is in contact with it).
                        rigid_conditions = [c for c in conditions_to_sample if c[2].prim_type != PrimType.CLOTH]
                        cloth_conditions = [c for c in conditions_to_sample if c[2].prim_type == PrimType.CLOTH]
                        conditions_to_sample = list(
                            reversed(sorted(rigid_conditions, key=lambda x: th.prod(x[2].aabb_extent)))
                        ) + list(reversed(sorted(cloth_conditions, key=lambda x: th.prod(x[2].aabb_extent))))

                        # Sample!
                        for condition, positive, entity, child_scope_name in conditions_to_sample:
                            kwargs = dict()
                            # Reset if we're sampling a kinematic state
                            if condition.STATE_NAME in {"inside", "ontop", "under"}:
                                kwargs["reset_before_sampling"] = True
                            elif condition.STATE_NAME in {"attached"}:
                                kwargs["bypass_alignment_checking"] = True
                                kwargs["check_physics_stability"] = True
                                kwargs["can_joint_break"] = False
                            success = condition.sample(binary_state=positive, **kwargs)
                            log_msg = " ".join(
                                [
                                    f"{condition_type} kinematic condition sampling",
                                    room_type,
                                    scene_obj,
                                    str(room_inst),
                                    parent_obj_name,
                                    condition.STATE_NAME,
                                    str(condition.body),
                                    str(success),
                                ]
                            )
                            log.info(log_msg)

                            # Record the result for the child object
                            assert (
                                parent_obj_name not in problematic_objs[child_scope_name]
                            ), f"Multiple kinematic relationships attempted for pair {condition.body}"
                            problematic_objs[child_scope_name][parent_obj_name] = success
                            # If any condition fails for this candidate object, skip
                            if not success:
                                break

                        # If this candidate object fails, move on to the next candidate object
                        if not success:
                            continue

                        if room_inst not in filtered_object_scope[room_type][scene_obj]:
                            filtered_object_scope[room_type][scene_obj][room_inst] = []
                        filtered_object_scope[room_type][scene_obj][room_inst].append(obj)

        # Compute most problematic objects
        if len(problematic_objs) == 0:
            max_problematic_objs = []
        else:
            problematic_objs_by_proportion = defaultdict(list)
            for child_scope_name, parent_obj_names in problematic_objs.items():
                problematic_objs_by_proportion[
                    th.mean(th.tensor(list(parent_obj_names.values()), dtype=th.float32)).item()
                ].append(child_scope_name)
            max_problematic_objs = problematic_objs_by_proportion[min(problematic_objs_by_proportion.keys())]

        return filtered_object_scope, max_problematic_objs

    def _consolidate_room_instance(self, filtered_object_scope, condition_type):
        """
        Consolidates room instances

        Args:
            filtered_object_scope (dict): Filtered object scope
            condition_type (str): What type of condition to sample, e.g., "initial"

        Returns:
            None or str: Error message, if any
        """
        for room_type in filtered_object_scope:
            # For each room_type, filter in room_inst that has successful
            # sampling options for all obj_inst in this room_type
            room_inst_satisfied = set.intersection(
                *[
                    set(filtered_object_scope[room_type][obj_inst].keys())
                    for obj_inst in filtered_object_scope[room_type]
                ]
            )

            if len(room_inst_satisfied) == 0:
                error_msg = "{}: Room type [{}] of scene [{}] do not contain or cannot sample all the objects needed.\nThe following are the possible room instances for each object, the intersection of which is an empty set.\n".format(
                    condition_type, room_type, self._scene_model
                )
                for obj_inst in filtered_object_scope[room_type]:
                    error_msg += (
                        "{}: ".format(obj_inst) + ", ".join(filtered_object_scope[room_type][obj_inst].keys()) + "\n"
                    )

                return error_msg

            for obj_inst in filtered_object_scope[room_type]:
                filtered_object_scope[room_type][obj_inst] = {
                    key: val
                    for key, val in filtered_object_scope[room_type][obj_inst].items()
                    if key in room_inst_satisfied
                }

    def _filter_model_choices_by_attached_states(self, model_choices, category, obj_inst):
        # If obj_inst is a child object that depends on a parent object that has been imported or exists in the scene,
        # we filter in only models that match the parent object's attachment metalinks.
        if obj_inst in self._attached_objects:
            parent_insts = self._attached_objects[obj_inst]
            parent_objects = []
            for parent_inst in parent_insts:
                # If parent_inst is not an inroom object, it must be a non-sampleable object that has already been imported.
                # Grab it from the object_scope
                if parent_inst not in self._inroom_object_instances:
                    assert self._object_scope[parent_inst] is not None
                    parent_objects.append([self._object_scope[parent_inst].wrapped_obj])
                # If parent_inst is an inroom object, it can refer to multiple objects in the scene in different rooms.
                # We gather all of them and require that the model choice supports attachment to at least one of them.
                else:
                    for _, parent_inst_to_parent_objs in self._inroom_object_scope.items():
                        if parent_inst in parent_inst_to_parent_objs:
                            parent_objects.append(sum(parent_inst_to_parent_objs[parent_inst].values(), []))

            # Help function to check if a child object can attach to a parent object
            def can_attach(child_attachment_links, parent_attachment_links):
                for child_link_name in child_attachment_links:
                    child_category = child_link_name.split("_")[1]
                    if child_category.endswith("F"):
                        continue
                    assert child_category.endswith("M")
                    parent_category = child_category[:-1] + "F"
                    for parent_link_name in parent_attachment_links:
                        if parent_category in parent_link_name:
                            return True
                return False

            # Filter out models that don't support the attached states
            new_model_choices = set()
            for model_choice in model_choices:
                child_attachment_links = get_attachment_metalinks(category, model_choice)
                # The child model choice needs to be able to attach to all parent instances.
                # For in-room parent instances, there might be multiple parent objects (e.g. different wall nails),
                # and the child object needs to be able to attach to at least one of them.
                if all(
                    any(
                        can_attach(
                            child_attachment_links, get_attachment_metalinks(parent_obj.category, parent_obj.model)
                        )
                        for parent_obj in parent_objs_per_inst
                    )
                    for parent_objs_per_inst in parent_objects
                ):
                    new_model_choices.add(model_choice)

            return new_model_choices

        # If obj_inst is a prent object that other objects depend on, we filter in only models that have at least some
        # attachment links.
        elif any(obj_inst in parents for parents in self._attached_objects.values()):
            # Filter out models that don't support the attached states
            new_model_choices = set()
            for model_choice in model_choices:
                if len(get_attachment_metalinks(category, model_choice)) > 0:
                    new_model_choices.add(model_choice)
            return new_model_choices

        # If neither of the above cases apply, we don't need to filter the model choices
        else:
            return model_choices

    def _import_sampleable_objects(self):
        """
        Import all objects that can be sampled

        Args:
            env (Environment): Current active environment instance
        """
        assert og.sim.is_stopped(), "Simulator should be stopped when importing sampleable objects"

        # Move the robot object frame to a far away location, similar to other newly imported objects below
        self._agent.set_position_orientation(
            th.tensor([300, 300, 300], dtype=th.float32), th.tensor([0, 0, 0, 1], dtype=th.float32)
        )

        self._sampled_objects = set()
        num_new_obj = 0
        # Only populate self.object_scope for sampleable objects
        available_categories = set(get_all_object_categories())

        # Attached states introduce dependencies among objects during import time.
        # For example, when importing a child object instance, we need to make sure the imported model can be attached
        # to the parent object instance. We sort the object instances such that parent object instances are imported
        # before child object instances.
        dependencies = {key: self._attached_objects.get(key, {}) for key in self._object_instance_to_synset.keys()}
        for obj_inst in list(reversed(list(nx.algorithms.topological_sort(nx.DiGraph(dependencies))))):
            obj_synset = self._object_instance_to_synset[obj_inst]

            # Don't populate agent
            if obj_synset == "agent.n.01":
                continue

            # Populate based on whether it's a substance or not
            if is_substance_synset(obj_synset):
                assert len(self._activity_conditions.parsed_objects[obj_synset]) == 1, "Systems are singletons"
                obj_inst = self._activity_conditions.parsed_objects[obj_synset][0]
                system_name = OBJECT_TAXONOMY.get_subtree_substances(obj_synset)[0]
                self._object_scope[obj_inst] = BDDLEntity(
                    bddl_inst=obj_inst,
                    entity=(
                        None if obj_inst in self._future_obj_instances else self._env.scene.get_system(system_name)
                    ),
                )
            else:
                valid_categories = set(OBJECT_TAXONOMY.get_subtree_categories(obj_synset))
                categories = list(valid_categories.intersection(available_categories))
                if len(categories) == 0:
                    return (
                        f"None of the following categories could be found in the dataset for synset {obj_synset}: "
                        f"{valid_categories}"
                    )

                # Don't explicitly sample if future
                if obj_inst in self._future_obj_instances:
                    self._object_scope[obj_inst] = BDDLEntity(bddl_inst=obj_inst)
                    continue
                # Don't sample if already in room
                if obj_inst in self._inroom_object_instances:
                    continue

                # Shuffle categories and sample to find a valid model
                random.shuffle(categories)
                model_choices = set()
                for category in categories:
                    # Get all available models that support all of its synset abilities
                    model_choices = set(
                        get_all_object_category_models_with_abilities(
                            category=category,
                            abilities=OBJECT_TAXONOMY.get_abilities(OBJECT_TAXONOMY.get_synset_from_category(category)),
                        )
                    )
                    model_choices = (
                        model_choices
                        if category not in GOOD_MODELS
                        else model_choices.intersection(GOOD_MODELS[category])
                    )
                    model_choices -= BAD_CLOTH_MODELS.get(category, set())
                    model_choices = self._filter_model_choices_by_attached_states(model_choices, category, obj_inst)
                    if len(model_choices) > 0:
                        break

                if len(model_choices) == 0:
                    # We failed to find ANY valid model across ALL valid categories
                    return f"Missing valid object models for all categories: {categories}"

                # Randomly select an object model
                model = random.choice(list(model_choices))

                # Potentially add additional kwargs
                obj_kwargs = dict()

                obj_kwargs["bounding_box"] = GOOD_BBOXES.get(category, dict()).get(model, None)

                # create the object
                simulator_obj = DatasetObject(
                    name=f"{category}_{len(self._env.scene.objects)}",
                    category=category,
                    model=model,
                    prim_type=(
                        PrimType.CLOTH if "cloth" in OBJECT_TAXONOMY.get_abilities(obj_synset) else PrimType.RIGID
                    ),
                    **obj_kwargs,
                )
                num_new_obj += 1

                # Load the object into the simulator
                self._env.scene.add_object(simulator_obj)

                # Set these objects to be far-away locations
<<<<<<< HEAD
                simulator_obj.set_position_orientation(
                    position=np.array([100.0, 100.0, -100.0]) + np.ones(3) * num_new_obj * 5.0
                )
=======
                simulator_obj.set_position(th.tensor([100.0, 100.0, -100.0]) + th.ones(3) * num_new_obj * 5.0)
>>>>>>> 0d897a86

                self._sampled_objects.add(simulator_obj)
                self._object_scope[obj_inst] = BDDLEntity(bddl_inst=obj_inst, entity=simulator_obj)

        og.sim.play()
        og.sim.stop()

    def _sample_initial_conditions(self):
        """
        Sample initial conditions

        Returns:
            None or str: If successful, returns None. Otherwise, returns an error message
        """
        error_msg, self._inroom_object_scope_filtered_initial = self._sample_conditions(
            self._inroom_object_scope, self._inroom_object_conditions, "initial"
        )
        return error_msg

    def _sample_goal_conditions(self):
        """
        Sample goal conditions

        Returns:
            None or str: If successful, returns None. Otherwise, returns an error message
        """
        activity_goal_conditions = get_goal_conditions(self._activity_conditions, self._backend, self._object_scope)
        ground_goal_state_options = get_ground_goal_state_options(
            self._activity_conditions, self._backend, self._object_scope, activity_goal_conditions
        )
        num_options = ground_goal_state_options.size(0)
        ground_goal_state_options = ground_goal_state_options[random.sample(range(num_options), num_options)]
        log.debug(("number of ground_goal_state_options", len(ground_goal_state_options)))
        num_goal_condition_set_to_test = 10

        goal_condition_success = False
        # Try to fulfill different set of ground goal conditions (maximum num_goal_condition_set_to_test)
        for goal_condition_set in ground_goal_state_options[:num_goal_condition_set_to_test]:
            goal_condition_processed = []
            for condition in goal_condition_set:
                condition, positive = process_single_condition(condition)
                if condition is None:
                    continue
                goal_condition_processed.append((condition, positive))

            error_msg, _ = self._sample_conditions(
                self._inroom_object_scope_filtered_initial, goal_condition_processed, "goal"
            )
            if not error_msg:
                # if one set of goal conditions (and initial conditions) are satisfied, sampling is successful
                goal_condition_success = True
                break

        if not goal_condition_success:
            return error_msg

    def _sample_initial_conditions_final(self):
        """
        Sample final initial conditions

        Returns:
            None or str: If successful, returns None. Otherwise, returns an error message
        """
        # Sample kinematics first, then particle states, then unary states
        state = og.sim.dump_state(serialized=False)
        for group in ("kinematic", "particle", "unary"):
            log.info(f"Sampling {group} states...")
            if len(self._object_sampling_orders[group]) > 0:
                for cur_batch in self._object_sampling_orders[group]:
                    conditions_to_sample = []
                    for condition, positive in self._object_sampling_conditions[group]:
                        # Sample conditions that involve the current batch of objects
                        child_scope_name = condition.body[0]
                        if child_scope_name in cur_batch:
                            entity = self._object_scope[child_scope_name]
                            conditions_to_sample.append((condition, positive, entity, child_scope_name))

                    # If we're sampling kinematics, sort children based on (a) whether they are cloth or not, and then
                    # (b) their AABB, so that first all rigid objects are sampled before cloth objects, and within each
                    # group the larger objects are sampled first
                    if group == "kinematic":
                        rigid_conditions = [c for c in conditions_to_sample if c[2].prim_type != PrimType.CLOTH]
                        cloth_conditions = [c for c in conditions_to_sample if c[2].prim_type == PrimType.CLOTH]
                        conditions_to_sample = list(
                            reversed(sorted(rigid_conditions, key=lambda x: th.prod(x[2].aabb_extent)))
                        ) + list(reversed(sorted(cloth_conditions, key=lambda x: th.prod(x[2].aabb_extent))))

                    # Sample!
                    for condition, positive, entity, child_scope_name in conditions_to_sample:
                        success = False

                        kwargs = dict()
                        # Reset if we're sampling a kinematic state
                        if condition.STATE_NAME in {"inside", "ontop", "under"}:
                            kwargs["reset_before_sampling"] = True
                        elif condition.STATE_NAME in {"attached"}:
                            kwargs["bypass_alignment_checking"] = True
                            kwargs["check_physics_stability"] = True
                            kwargs["can_joint_break"] = False

                        while True:
                            num_trials = 1
                            for _ in range(num_trials):
                                success = condition.sample(binary_state=positive, **kwargs)
                                if success:
                                    # Update state
                                    state = og.sim.dump_state(serialized=False)
                                    break
                            if success:
                                # After the final round of kinematic sampling, we assign in_rooms to newly imported objects
                                if group == "kinematic":
                                    parent = self._object_scope[condition.body[1]]
                                    entity.in_rooms = deepcopy(parent.in_rooms)

                                # Can terminate immediately
                                break

                            # Can't re-sample non-kinematics or rescale cloth or agent, so in
                            # those cases terminate immediately
                            if (
                                group != "kinematic"
                                or condition.STATE_NAME == "attached"
                                or "agent" in child_scope_name
                                or entity.prim_type == PrimType.CLOTH
                            ):
                                break

                            # If any scales are equal or less than the lower threshold, terminate immediately
                            new_scale = entity.scale - m.DYNAMIC_SCALE_INCREMENT
                            if th.any(new_scale < m.MIN_DYNAMIC_SCALE):
                                break

                            # Re-scale and re-attempt
                            # Re-scaling is not respected unless sim cycle occurs
                            og.sim.stop()
                            entity.scale = new_scale
                            log.info(
                                f"Kinematic sampling {condition.STATE_NAME} {condition.body} failed, rescaling obj: {child_scope_name} to {entity.scale}"
                            )
                            og.sim.play()
                            og.sim.load_state(state, serialized=False)
                            og.sim.step_physics()
                        if not success:
                            # Update object registry because we just assigned in_rooms to newly imported objects
                            self._env.scene.object_registry.update(keys=["in_rooms"])
                            return f"Sampleable object conditions failed: {condition.STATE_NAME} {condition.body}"

        # Update object registry because we just assigned in_rooms to newly imported objects
        self._env.scene.object_registry.update(keys=["in_rooms"])

        # One more sim step to make sure the object states are propagated correctly
        # E.g. after sampling Filled.set_value(True), Filled.get_value() will become True only after one step
        og.sim.step()

    def _sample_conditions(self, input_object_scope, conditions, condition_type):
        """
        Sample conditions

        Args:
            input_object_scope (dict):
            conditions (list): List of conditions to filter scope with, where each list entry is
                a tuple of (condition, positive), where @positive is True if the condition has a positive
                evaluation.
            condition_type (str): What type of condition to sample, e.g., "initial"

        Returns:
            None or str: If successful, returns None. Otherwise, returns an error message
        """
        error_msg, problematic_objs = "", []
        while not any(
            th.any(self._object_scope[obj_inst].scale < m.MIN_DYNAMIC_SCALE).item() for obj_inst in problematic_objs
        ):
            filtered_object_scope, problematic_objs = self._filter_object_scope(
                input_object_scope, conditions, condition_type
            )
            error_msg = self._consolidate_room_instance(filtered_object_scope, condition_type)
            if error_msg is None:
                break
            # Re-scaling is not respected unless sim cycle occurs
            og.sim.stop()
            for obj_inst in problematic_objs:
                obj = self._object_scope[obj_inst]
                # If the object's initial condition is attachment, or it's agent or cloth, we can't / shouldn't scale
                # down, so play again and then terminate immediately
                if obj_inst in self._attached_objects or "agent" in obj_inst or obj.prim_type == PrimType.CLOTH:
                    og.sim.play()
                    return error_msg, None
                assert th.all(obj.scale > m.DYNAMIC_SCALE_INCREMENT)
                obj.scale -= m.DYNAMIC_SCALE_INCREMENT
            og.sim.play()

        if error_msg:
            return error_msg, None
        return self._maximum_bipartite_matching(filtered_object_scope, condition_type), filtered_object_scope

    def _maximum_bipartite_matching(self, filtered_object_scope, condition_type):
        """
        Matches objects from @filtered_object_scope to specific room instances it can be
        sampled from

        Args:
            filtered_object_scope (dict): Filtered object scope
            condition_type (str): What type of condition to sample, e.g., "initial"

        Returns:
            None or str: If successful, returns None. Otherwise, returns an error message
        """
        # For each room instance, perform maximum bipartite matching between object instance in scope to simulator objects
        # Left nodes: a list of object instance in scope
        # Right nodes: a list of simulator objects
        # Edges: if the simulator object can support the sampling requirement of ths object instance
        for room_type in filtered_object_scope:
            # The same room instances will be shared across all scene obj in a given room type
            some_obj = list(filtered_object_scope[room_type].keys())[0]
            room_insts = list(filtered_object_scope[room_type][some_obj].keys())
            success = False
            # Loop through each room instance
            for room_inst in room_insts:
                graph = nx.Graph()
                # For this given room instance, gether mapping from obj instance to a list of simulator obj
                obj_inst_to_obj_per_room_inst = {}
                for obj_inst in filtered_object_scope[room_type]:
                    obj_inst_to_obj_per_room_inst[obj_inst] = filtered_object_scope[room_type][obj_inst][room_inst]
                top_nodes = []
                log_msg = "MBM for room instance [{}]".format(room_inst)
                log.debug((log_msg))
                for obj_inst in obj_inst_to_obj_per_room_inst:
                    for obj in obj_inst_to_obj_per_room_inst[obj_inst]:
                        # Create an edge between obj instance and each of the simulator obj that supports sampling
                        graph.add_edge(obj_inst, obj)
                        log_msg = "Adding edge: {} <-> {}".format(obj_inst, obj.name)
                        log.debug((log_msg))
                        top_nodes.append(obj_inst)
                # Need to provide top_nodes that contain all nodes in one bipartite node set
                # The matches will have two items for each match (e.g. A -> B, B -> A)
                matches = nx.bipartite.maximum_matching(graph, top_nodes=top_nodes)
                if len(matches) == 2 * len(obj_inst_to_obj_per_room_inst):
                    log.debug(("Object scope finalized:"))
                    for obj_inst, obj in matches.items():
                        if obj_inst in obj_inst_to_obj_per_room_inst:
                            self._object_scope[obj_inst] = BDDLEntity(bddl_inst=obj_inst, entity=obj)
                            log.debug((obj_inst, obj.name))
                    success = True
                    break
            if not success:
                return "{}: Room type [{}] of scene [{}] do not have enough simulator objects that can successfully sample all the objects needed. This is usually caused by specifying too many object instances in the object scope or the conditions are so stringent that too few simulator objects can satisfy them via sampling.\n".format(
                    condition_type, room_type, self._scene_model
                )<|MERGE_RESOLUTION|>--- conflicted
+++ resolved
@@ -1283,13 +1283,7 @@
                 self._env.scene.add_object(simulator_obj)
 
                 # Set these objects to be far-away locations
-<<<<<<< HEAD
-                simulator_obj.set_position_orientation(
-                    position=np.array([100.0, 100.0, -100.0]) + np.ones(3) * num_new_obj * 5.0
-                )
-=======
-                simulator_obj.set_position(th.tensor([100.0, 100.0, -100.0]) + th.ones(3) * num_new_obj * 5.0)
->>>>>>> 0d897a86
+                simulator_obj.set_position_orientation(th.tensor([100.0, 100.0, -100.0]) + th.ones(3) * num_new_obj * 5.0)
 
                 self._sampled_objects.add(simulator_obj)
                 self._object_scope[obj_inst] = BDDLEntity(bddl_inst=obj_inst, entity=simulator_obj)
