--- conflicted
+++ resolved
@@ -91,13 +91,8 @@
 
     knife.keep_still()
     knife.set_position_orientation(
-<<<<<<< HEAD
-        position=apple.get_position_orientation()[0] + np.array([-0.15, 0.0, 0.2]),
-        orientation=T.euler2quat([-np.pi / 2, 0, 0]),
-=======
-        position=apple.get_position() + th.tensor([-0.15, 0.0, 0.2]),
+        position=apple.get_position_orientation()[0] + th.tensor([-0.15, 0.0, 0.2]),
         orientation=T.euler2quat(th.tensor([-math.pi / 2, 0, 0])),
->>>>>>> 0d897a86
     )
 
     if short_exec == False:
