--- conflicted
+++ resolved
@@ -54,7 +54,7 @@
         elif batch_id is not None:
             assert batch_id in [0, 1], f"Got invalid batch id: {batch_id}. Must be 0 or 1"
             assert instance_id is None, "Cannot specify both batch id and instance id"
-            self.task_name = choose_from_options(options=VALIDATED_TASKS[batch_id], 
+            self.task_name = choose_from_options(options=VALIDATED_TASKS[batch_id],
                                                 name="task options", 
                                                 random_selection=False)
             instance_id = choose_from_options(options=list(range(0, TOTAL_TASK_INSTANCES+1)),
@@ -796,17 +796,13 @@
                 activity_definition_id=self.env.task.activity_definition_id,
                 activity_instance_id=self.instance_id,
             )
-<<<<<<< HEAD
-            with open(f"{gm.DATASET_PATH}/scenes/{scene_model}/json/{self.env.task.activity_name}_instances/{tro_filename}-tro_state.json", "r") as f:
-=======
-            tro_file_path = f"{gm.DATASET_PATH}/scenes/{scene_model}/json/{tro_filename}-tro_state.json"
+            tro_file_path = f"{gm.DATASET_PATH}/scenes/{scene_model}/json/{self.env.task.activity_name}_instances/{tro_filename}-tro_state.json"
             # check if tro_file_path exists, if not, then presumbaly we are done
             if not os.path.exists(tro_file_path):
                 print(f"Task {self.env.task.activity_name} instance id: {self.instance_id} does not exist")
                 print("No more task instances to load, exiting...")
                 self.stop()
             with open(tro_file_path, "r") as f:
->>>>>>> eb9a8e75
                 tro_state = recursively_convert_to_torch(json.load(f))
             self.env.scene.reset()
             for bddl_name, obj_state in tro_state.items():
