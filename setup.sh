#!/bin/bash
set -e

# Parse arguments
HELP=false
NEW_ENV=false
OMNIGIBSON=false
BDDL=false
JOYLO=false
DATASET=false
PRIMITIVES=false
<<<<<<< HEAD
EVAL=false
=======
ASSET_PIPELINE=false
>>>>>>> ddc91474
DEV=false
CUDA_VERSION="12.4"
ACCEPT_CONDA_TOS=false
ACCEPT_NVIDIA_EULA=false
ACCEPT_DATASET_TOS=false
CONFIRM_NO_CONDA=false

[ "$#" -eq 0 ] && HELP=true

while [[ $# -gt 0 ]]; do
    case $1 in
        -h|--help) HELP=true; shift ;;
        --new-env) NEW_ENV=true; shift ;;
        --omnigibson) OMNIGIBSON=true; shift ;;
        --bddl) BDDL=true; shift ;;
        --joylo) JOYLO=true; shift ;;
        --dataset) DATASET=true; shift ;;
        --primitives) PRIMITIVES=true; shift ;;
<<<<<<< HEAD
        --eval) EVAL=true; shift ;;
=======
        --asset-pipeline) ASSET_PIPELINE=true; shift ;;
>>>>>>> ddc91474
        --dev) DEV=true; shift ;;
        --cuda-version) CUDA_VERSION="\$2"; shift 2 ;;
        --accept-conda-tos) ACCEPT_CONDA_TOS=true; shift ;;
        --accept-nvidia-eula) ACCEPT_NVIDIA_EULA=true; shift ;;
        --accept-dataset-tos) ACCEPT_DATASET_TOS=true; shift ;;
        --confirm-no-conda) CONFIRM_NO_CONDA=true; shift ;;
        *) echo "Unknown option: \$1"; exit 1 ;;
    esac
done

if [ "$HELP" = true ]; then
    cat << EOF
BEHAVIOR-1K Installation Script (Linux)
Usage: ./setup.sh [OPTIONS]

Options:
  -h, --help              Display this help message
  --new-env               Create a new conda environment 'behavior'
  --omnigibson            Install OmniGibson (core physics simulator)
  --bddl                  Install BDDL (Behavior Domain Definition Language)
  --joylo                 Install JoyLo (teleoperation interface)
  --dataset               Download BEHAVIOR datasets (requires --omnigibson)
  --primitives            Install OmniGibson with primitives support
<<<<<<< HEAD
  --eval                  Install evaluation dependencies
=======
  --asset-pipeline        Install the 3D scene and object asset pipeline
>>>>>>> ddc91474
  --dev                   Install development dependencies
  --cuda-version VERSION  Specify CUDA version (default: 12.4)
  --accept-conda-tos      Automatically accept Conda Terms of Service
  --accept-nvidia-eula    Automatically accept NVIDIA Isaac Sim EULA
  --accept-dataset-tos    Automatically accept BEHAVIOR Dataset Terms
  --confirm-no-conda      Skip confirmation prompt when not in a conda environment

Example: ./setup.sh --new-env --omnigibson --bddl --joylo --dataset
Example (non-interactive): ./setup.sh --new-env --omnigibson --dataset --accept-conda-tos --accept-nvidia-eula --accept-dataset-tos
EOF
    exit 0
fi

# Validate dependencies
[ "$OMNIGIBSON" = true ] && [ "$BDDL" = false ] && { echo "ERROR: --omnigibson requires --bddl"; exit 1; }
[ "$DATASET" = true ] && [ "$OMNIGIBSON" = false ] && { echo "ERROR: --dataset requires --omnigibson"; exit 1; }
[ "$PRIMITIVES" = true ] && [ "$OMNIGIBSON" = false ] && { echo "ERROR: --primitives requires --omnigibson"; exit 1; }
[ "$EVAL" = true ] && [ "$OMNIGIBSON" = false ] && { echo "ERROR: --eval requires --omnigibson"; exit 1; }
[ "$NEW_ENV" = true ] && [ "$CONFIRM_NO_CONDA" = true ] && { echo "ERROR: --new-env and --confirm-no-conda are mutually exclusive"; exit 1; }

WORKDIR=$(pwd)

# Check conda environment condition early (unless creating new environment)
if [ "$NEW_ENV" = false ]; then
    if [ -z "$CONDA_PREFIX" ]; then
        if [ "$CONFIRM_NO_CONDA" = false ]; then
            echo ""
            echo "WARNING: You are not in a conda environment."
            echo "Currently using Python from: $(which python)"
            echo ""
            echo "Continue? [y/n] (or rerun with --confirm-no-conda to skip this prompt)"
            read -r response
            if [[ ! "$response" =~ ^[Yy]$ ]]; then
                echo "Installation cancelled."
                exit 1
            fi
        fi
        echo "Proceeding without conda environment..."
    fi
fi

# Function to prompt for terms acceptance
prompt_for_terms() {
    echo ""
    echo "=== TERMS OF SERVICE AND LICENSING AGREEMENTS ==="
    echo ""
    
    # Check what terms need to be accepted
    NEEDS_CONDA_TOS=false
    NEEDS_NVIDIA_EULA=false
    NEEDS_DATASET_TOS=false
    
    if [ "$NEW_ENV" = true ] && [ "$ACCEPT_CONDA_TOS" = false ]; then
        NEEDS_CONDA_TOS=true
    fi
    
    if [ "$OMNIGIBSON" = true ] && [ "$ACCEPT_NVIDIA_EULA" = false ]; then
        NEEDS_NVIDIA_EULA=true
    fi
    
    if [ "$DATASET" = true ] && [ "$ACCEPT_DATASET_TOS" = false ]; then
        NEEDS_DATASET_TOS=true
    fi
    
    # If nothing needs acceptance, return early
    if [ "$NEEDS_CONDA_TOS" = false ] && [ "$NEEDS_NVIDIA_EULA" = false ] && [ "$NEEDS_DATASET_TOS" = false ]; then
        return 0
    fi
    
    echo "This installation requires acceptance of the following terms:"
    echo ""
    
    if [ "$NEEDS_CONDA_TOS" = true ]; then
        cat << EOF
1. CONDA TERMS OF SERVICE
   - Required for creating conda environment
   - By accepting, you agree to Anaconda's Terms of Service
   - See: https://legal.anaconda.com/policies/en/

EOF
    fi
    
    if [ "$NEEDS_NVIDIA_EULA" = true ]; then
        cat << EOF
2. NVIDIA ISAAC SIM EULA
   - Required for OmniGibson installation
   - By accepting, you agree to NVIDIA Isaac Sim End User License Agreement
   - See: https://www.nvidia.com/en-us/agreements/enterprise-software/nvidia-software-license-agreement

EOF
    fi
    
    if [ "$NEEDS_DATASET_TOS" = true ]; then
        cat << EOF
3. BEHAVIOR DATA BUNDLE END USER LICENSE AGREEMENT
    Last revision: December 8, 2022
    This License Agreement is for the BEHAVIOR Data Bundle (“Data”). It works with OmniGibson (“Software”) which is a software stack licensed under the MIT License, provided in this repository: https://github.com/StanfordVL/OmniGibson. 
    The license agreements for OmniGibson and the Data are independent. This BEHAVIOR Data Bundle contains artwork and images (“Third Party Content”) from third parties with restrictions on redistribution. 
    It requires measures to protect the Third Party Content which we have taken such as encryption and the inclusion of restrictions on any reverse engineering and use. 
    Recipient is granted the right to use the Data under the following terms and conditions of this License Agreement (“Agreement”):
        1. Use of the Data is permitted after responding "Yes" to this agreement. A decryption key will be installed automatically.
        2. Data may only be used for non-commercial academic research. You may not use a Data for any other purpose.
        3. The Data has been encrypted. You are strictly prohibited from extracting any Data from OmniGibson or reverse engineering.
        4. You may only use the Data within OmniGibson.
        5. You may not redistribute the key or any other Data or elements in whole or part.
        6. THE DATA AND SOFTWARE IS PROVIDED "AS IS", WITHOUT WARRANTY OF ANY KIND, EXPRESS OR IMPLIED, INCLUDING BUT NOT LIMITED TO THE WARRANTIES OF MERCHANTABILITY, FITNESS FOR A PARTICULAR PURPOSE AND NONINFRINGEMENT. 
            IN NO EVENT SHALL THE AUTHORS OR COPYRIGHT HOLDERS BE LIABLE FOR ANY CLAIM, DAMAGES OR OTHER LIABILITY, WHETHER IN AN ACTION OF CONTRACT, TORT OR OTHERWISE, ARISING FROM, OUT OF OR IN CONNECTION WITH THE DATA OR SOFTWARE OR THE USE OR OTHER DEALINGS IN THE DATA OR SOFTWARE.

EOF
    fi
    
    echo "Do you accept ALL of the above terms? (y/N)"
    read -r response
    
    if [[ ! "$response" =~ ^[Yy]$ ]]; then
        echo "Terms not accepted. Installation cancelled."
        echo "You can bypass these prompts by using --accept-conda-tos, --accept-nvidia-eula, and --accept-dataset-tos flags."
        exit 1
    fi
    
    # Set acceptance flags
    [ "$NEEDS_CONDA_TOS" = true ] && ACCEPT_CONDA_TOS=true
    [ "$NEEDS_NVIDIA_EULA" = true ] && ACCEPT_NVIDIA_EULA=true
    [ "$NEEDS_DATASET_TOS" = true ] && ACCEPT_DATASET_TOS=true
    
    echo ""
    echo "✓ All terms accepted. Proceeding with installation..."
    echo ""
}

# Prompt for terms acceptance at the beginning
prompt_for_terms

# Create conda environment
if [ "$NEW_ENV" = true ]; then
    echo "Creating conda environment 'behavior'..."
    command -v conda >/dev/null || { echo "ERROR: Conda not found"; exit 1; }
    
    # Set auto-accept environment variable if user agreed to TOS
    if [ "$ACCEPT_CONDA_TOS" = true ]; then
        export CONDA_PLUGINS_AUTO_ACCEPT_TOS=yes
        echo "✓ Conda TOS auto-acceptance enabled"
    fi
    
    source "$(conda info --base)/etc/profile.d/conda.sh"
    
    # Check if environment already exists and exit with instructions
    if conda env list | grep -q "^behavior "; then
        echo ""
        echo "ERROR: Conda environment 'behavior' already exists!"
        echo ""
        echo "Please remove or rename the existing environment and re-run this script."
        echo ""
        exit 1
    fi
    
    # Create environment with only Python 3.10
    conda create -n behavior python=3.10 -c conda-forge -y
    conda activate behavior
    
    [[ "$CONDA_DEFAULT_ENV" != "behavior" ]] && { echo "ERROR: Failed to activate environment"; exit 1; }
    
    # Install numpy and setuptools via pip
    echo "Installing numpy and setuptools..."
    pip install "numpy<2" "setuptools<=79"
    
    # Install PyTorch via pip with CUDA support
    echo "Installing PyTorch with CUDA $CUDA_VERSION support..."
    
    # Determine the CUDA version string for pip URL (e.g., cu126, cu124, etc.)
    CUDA_VER_SHORT=$(echo $CUDA_VERSION | sed 's/\.//g')  # e.g. convert 12.6 to 126
    
    pip install torch==2.6.0 torchvision==0.21.0 torchaudio==2.6.0 --index-url https://download.pytorch.org/whl/cu${CUDA_VER_SHORT}
    echo "✓ PyTorch installation completed"
fi
# Install BDDL
if [ "$BDDL" = true ]; then
    echo "Installing BDDL..."
    [ ! -d "bddl" ] && { echo "ERROR: bddl directory not found"; exit 1; }
    pip install -e "$WORKDIR/bddl"
fi

# Install OmniGibson with Isaac Sim
if [ "$OMNIGIBSON" = true ]; then
    echo "Installing OmniGibson..."
    [ ! -d "OmniGibson" ] && { echo "ERROR: OmniGibson directory not found"; exit 1; }
    
    # Check Python version
    PYTHON_VERSION=$(python -c "import sys; print(f'{sys.version_info.major}.{sys.version_info.minor}')")
    [ "$PYTHON_VERSION" != "3.10" ] && { echo "ERROR: Python 3.10 required, found $PYTHON_VERSION"; exit 1; }
    
    # Check for conflicting environment variables
    if [[ -n "$EXP_PATH" || -n "$CARB_APP_PATH" || -n "$ISAAC_PATH" ]]; then
        echo "ERROR: Found existing Isaac Sim environment variables."
        echo "Please unset EXP_PATH, CARB_APP_PATH, and ISAAC_PATH and restart."
        exit 1
    fi
    
    # Build extras
    EXTRAS=""
    if [ "$DEV" = true ]; then
        EXTRAS="${EXTRAS}dev,"
    fi
    if [ "$PRIMITIVES" = true ]; then
        EXTRAS="${EXTRAS}primitives,"
    fi
    if [ "$EVAL" = true ]; then
        EXTRAS="${EXTRAS}eval,"
    fi
    # Remove trailing comma, if any, and add brackets only if EXTRAS is not empty
    if [ -n "$EXTRAS" ]; then
        EXTRAS="[${EXTRAS%,}]"
    fi

    pip install -e "$WORKDIR/OmniGibson$EXTRAS"

    # Install pre-commit for dev setup
    if [ "$DEV" = true ]; then
        echo "Setting up pre-commit..."
        conda install -c conda-forge pre-commit -y
        cd "$WORKDIR/OmniGibson"
        pre-commit install
        cd "$WORKDIR"
    fi
    
    # Isaac Sim installation via pip
    if [ "$ACCEPT_NVIDIA_EULA" = true ]; then
        export OMNI_KIT_ACCEPT_EULA=YES
    else
        echo "ERROR: NVIDIA EULA not accepted. Cannot install Isaac Sim."
        exit 1
    fi
    
    # Check if already installed
    if python -c "import isaacsim" 2>/dev/null; then
        echo "Isaac Sim already installed, skipping..."
    else
        echo "Installing Isaac Sim via pip..."
        
        # Helper functions
        check_glibc_old() {
            ldd --version 2>&1 | grep -qE "2\.(31|32|33)"
        }
        
        install_isaac_packages() {
            local temp_dir=$(mktemp -d)
            local packages=(
                "omniverse_kit-106.5.0.162521" "isaacsim_kernel-4.5.0.0" "isaacsim_app-4.5.0.0"
                "isaacsim_core-4.5.0.0" "isaacsim_gui-4.5.0.0" "isaacsim_utils-4.5.0.0"
                "isaacsim_storage-4.5.0.0" "isaacsim_asset-4.5.0.0" "isaacsim_sensor-4.5.0.0"
                "isaacsim_robot_motion-4.5.0.0" "isaacsim_robot-4.5.0.0" "isaacsim_benchmark-4.5.0.0"
                "isaacsim_code_editor-4.5.0.0" "isaacsim_ros1-4.5.0.0" "isaacsim_cortex-4.5.0.0"
                "isaacsim_example-4.5.0.0" "isaacsim_replicator-4.5.0.0" "isaacsim_rl-4.5.0.0"
                "isaacsim_robot_setup-4.5.0.0" "isaacsim_ros2-4.5.0.0" "isaacsim_template-4.5.0.0"
                "isaacsim_test-4.5.0.0" "isaacsim-4.5.0.0" "isaacsim_extscache_physics-4.5.0.0"
                "isaacsim_extscache_kit-4.5.0.0" "isaacsim_extscache_kit_sdk-4.5.0.0"
            )
            
            local wheel_files=()
            for pkg in "${packages[@]}"; do
                local pkg_name=${pkg%-*}
                local filename="${pkg}-cp310-none-manylinux_2_34_x86_64.whl"
                local url="https://pypi.nvidia.com/${pkg_name//_/-}/$filename"
                local filepath="$temp_dir/$filename"
                
                echo "Downloading $pkg..."
                if ! curl -sL "$url" -o "$filepath"; then
                    echo "ERROR: Failed to download $pkg"
                    rm -rf "$temp_dir"
                    return 1
                fi
                
                # Rename for older GLIBC
                if check_glibc_old; then
                    local new_filepath="${filepath/manylinux_2_34/manylinux_2_31}"
                    mv "$filepath" "$new_filepath"
                    filepath="$new_filepath"
                fi
                
                wheel_files+=("$filepath")
            done
            
            echo "Installing Isaac Sim packages..."
            pip install "${wheel_files[@]}"
            rm -rf "$temp_dir"
            
            # Verify installation
            if ! python -c "import isaacsim" 2>/dev/null; then
                echo "ERROR: Isaac Sim installation verification failed"
                return 1
            fi
        }
        
        install_isaac_packages || { echo "ERROR: Isaac Sim installation failed"; exit 1; }
        
        # Fix cryptography conflict - remove conflicting version
        if [ -n "$ISAAC_PATH" ] && [ -d "$ISAAC_PATH/exts/omni.pip.cloud/pip_prebundle/cryptography" ]; then
            echo "Fixing cryptography conflict..."
            rm -rf "$ISAAC_PATH/exts/omni.pip.cloud/pip_prebundle/cryptography"
        fi
    fi
    
    # Install datasets
    if [ "$DATASET" = true ]; then
        echo "Installing datasets..."
        
        # Determine if we should accept dataset license automatically
        DATASET_ACCEPT_FLAG=""
        if [ "$ACCEPT_DATASET_TOS" = true ]; then
            DATASET_ACCEPT_FLAG="True"
        else
            DATASET_ACCEPT_FLAG="False"
        fi
        
        export OMNI_KIT_ACCEPT_EULA=YES
        
        echo "Installing data to:"
        DATASET_PATH=$(python -c "from omnigibson.macros import gm; print(gm.DATASET_PATH)")
        ASSET_PATH=$(python -c "from omnigibson.macros import gm; print(gm.ASSET_PATH)")
        echo "  Dataset (~25GB): $DATASET_PATH"
        echo "  Assets (~2.5GB): $ASSET_PATH"
        
        echo "Downloading dataset..."
        python -c "from omnigibson.utils.asset_utils import download_og_dataset; download_og_dataset(accept_license=${DATASET_ACCEPT_FLAG})" || {
            echo "ERROR: Dataset installation failed"
            exit 1
        }
        
        echo "Downloading assets..."
        python -c "from omnigibson.utils.asset_utils import download_assets; download_assets()" || {
            echo "ERROR: Assets installation failed"
            exit 1
        }
    fi
    
    echo "OmniGibson installation completed successfully!"
fi

# Install JoyLo
if [ "$JOYLO" = true ]; then
    echo "Installing JoyLo..."
    [ ! -d "joylo" ] && { echo "ERROR: joylo directory not found"; exit 1; }
    pip install -e "$WORKDIR/joylo"
fi

<<<<<<< HEAD
if [ "$EVAL" = true ]; then
    # get torch version via pip and install corresponding torch-cluster
    TORCH_VERSION=$(pip show torch | grep Version | cut -d " " -f 2)
    pip install torch-cluster -f https://data.pyg.org/whl/torch-${TORCH_VERSION}.html
    # install av and ffmpeg
    conda install av "numpy<2" -c conda-forge -y
=======
# Install asset pipeline
if [ "$ASSET_PIPELINE" = true ]; then
    echo "Installing asset pipeline..."
    [ ! -d "asset_pipeline" ] && { echo "ERROR: asset_pipeline directory not found"; exit 1; }
    pip install -r "$WORKDIR/asset_pipeline/requirements.txt"
>>>>>>> ddc91474
fi

echo ""
echo "=== Installation Complete! ==="
if [ "$NEW_ENV" = true ]; then echo "✓ Created conda environment 'behavior'"; fi
if [ "$OMNIGIBSON" = true ]; then echo "✓ Installed OmniGibson + Isaac Sim"; fi
if [ "$BDDL" = true ]; then echo "✓ Installed BDDL"; fi
if [ "$JOYLO" = true ]; then echo "✓ Installed JoyLo"; fi
if [ "$PRIMITIVES" = true ]; then echo "✓ Installed OmniGibson with primitives support"; fi
if [ "$EVAL" = true ]; then echo "✓ Installed evaluation support"; fi
if [ "$DATASET" = true ]; then echo "✓ Downloaded datasets"; fi
echo ""
if [ "$NEW_ENV" = true ]; then echo "To activate: conda activate behavior"; fi<|MERGE_RESOLUTION|>--- conflicted
+++ resolved
@@ -9,11 +9,8 @@
 JOYLO=false
 DATASET=false
 PRIMITIVES=false
-<<<<<<< HEAD
 EVAL=false
-=======
 ASSET_PIPELINE=false
->>>>>>> ddc91474
 DEV=false
 CUDA_VERSION="12.4"
 ACCEPT_CONDA_TOS=false
@@ -32,11 +29,8 @@
         --joylo) JOYLO=true; shift ;;
         --dataset) DATASET=true; shift ;;
         --primitives) PRIMITIVES=true; shift ;;
-<<<<<<< HEAD
         --eval) EVAL=true; shift ;;
-=======
         --asset-pipeline) ASSET_PIPELINE=true; shift ;;
->>>>>>> ddc91474
         --dev) DEV=true; shift ;;
         --cuda-version) CUDA_VERSION="\$2"; shift 2 ;;
         --accept-conda-tos) ACCEPT_CONDA_TOS=true; shift ;;
@@ -60,11 +54,8 @@
   --joylo                 Install JoyLo (teleoperation interface)
   --dataset               Download BEHAVIOR datasets (requires --omnigibson)
   --primitives            Install OmniGibson with primitives support
-<<<<<<< HEAD
   --eval                  Install evaluation dependencies
-=======
   --asset-pipeline        Install the 3D scene and object asset pipeline
->>>>>>> ddc91474
   --dev                   Install development dependencies
   --cuda-version VERSION  Specify CUDA version (default: 12.4)
   --accept-conda-tos      Automatically accept Conda Terms of Service
@@ -410,20 +401,18 @@
     pip install -e "$WORKDIR/joylo"
 fi
 
-<<<<<<< HEAD
 if [ "$EVAL" = true ]; then
     # get torch version via pip and install corresponding torch-cluster
     TORCH_VERSION=$(pip show torch | grep Version | cut -d " " -f 2)
     pip install torch-cluster -f https://data.pyg.org/whl/torch-${TORCH_VERSION}.html
     # install av and ffmpeg
     conda install av "numpy<2" -c conda-forge -y
-=======
+    
 # Install asset pipeline
 if [ "$ASSET_PIPELINE" = true ]; then
     echo "Installing asset pipeline..."
     [ ! -d "asset_pipeline" ] && { echo "ERROR: asset_pipeline directory not found"; exit 1; }
     pip install -r "$WORKDIR/asset_pipeline/requirements.txt"
->>>>>>> ddc91474
 fi
 
 echo ""
